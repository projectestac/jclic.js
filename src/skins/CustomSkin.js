--- conflicted
+++ resolved
@@ -50,71 +50,6 @@
    * @param {string} [name] - The skin class name
    * @param {object} [options] - Optional parameter with additional options
    */
-<<<<<<< HEAD
-  class CustomSkin extends Skin {
-
-    /**
-     * CustomSkin constructor
-     *
-     * @param {PlayStation} ps - The PlayStation (currently a {@link JClicPlayer}) used to load and
-     * realize the media objects needed tot build the Skin.
-     * @param {string=} name - The skin class name
-     * @param {object=} options - Optional parameter with additional options
-     */
-    constructor(ps, name = null, options = null) {
-      // CustomSkin extends [Skin](Skin.html)
-      super(ps, name, options)
-      //console.log(this.options)
-
-      this.$mainPanel = $('<div/>', { class: 'JClicCustomMainPanel' })
-      this.$gridPanel = $('<div/>', { class: 'JClicGridPanel' })
-      for (let i = 0; i < 9; i++)
-        this.$gridPanel.append($('<div/>', { class: `JClicCell JClicCell${i + 1}` }))
-      this.$mainPanel.append(this.$gridPanel)
-      this.$playerCnt.detach().addClass('JClicPlayerCell').appendTo(this.$mainPanel)
-      this.$div.prepend(this.$mainPanel)
-
-      // Add buttons
-      if (options.buttons) {
-        Object.keys(options.buttons.button).forEach(k => {
-          const k2 = k === 'about' ? 'reports' : k
-          const msg = ps.getMsg(this.msgKeys[k2] || k2)
-          this.buttons[k2] = $('<button/>', { class: `JClicBtn JClicTransform Btn-${k2}`, title: msg, 'aria-label': msg, disabled: typeof this.msgKeys[k2] === 'undefined' })
-            .on('click', evt => { if (ps.actions[k2]) ps.actions[k2].processEvent(evt) })
-          this.$mainPanel.append(this.buttons[k2])
-        })
-      }
-
-      // Add message box
-      if (options.rectangle.messages) {
-        this.msgBox = new ActiveBox()
-        this.msgBox.role = 'message'
-        this.$msgBoxDiv = $('<div/>', { class: 'JClicMsgBox' })
-          .click(() => {
-            this.msgBox.playMedia(ps)
-            return false
-          })
-        this.$mainPanel.append(this.$msgBoxDiv)
-      }
-
-      // Add counters
-      if (false !== this.ps.options.counters && options.counters && options.counters.counter) {
-        $.each(Skin.prototype.counters, (name, _val) => {
-          if (options.counters.counter[name]) {
-            const msg = ps.getMsg(name)
-            this.counters[name] = new Counter(name, $('<div/>', { class: `JClicCounter JClicTransform Counter-${name}`, title: msg, 'aria-label': msg })
-              .html('000')
-              .appendTo(this.$mainPanel))
-          }
-        })
-      }
-
-      // Add progress animation
-      if (options.progressAnimation) {
-        this.$progressAnimation = $('<div/>', { class: 'JClicProgressAnimation JClicTransform' })
-        this.$mainPanel.append(this.$progressAnimation)
-      }
-=======
   constructor(ps, name = null, options = null) {
     // CustomSkin extends [Skin](Skin.html)
     super(ps, name, options);
@@ -138,7 +73,6 @@
         this.$mainPanel.append(this.buttons[k2]);
       });
     }
->>>>>>> d52187d5
 
     // Add message box
     if (options.rectangle.messages) {
@@ -390,19 +324,6 @@
       cssTwoThirds += `.ID .JClicMsgBox {left:${Math.round(2 * left / 3)}px;right:${Math.round(2 * right / 3)}px;height:${Math.round(2 * bx.height / 3)}px;${tbTwoThirds}px;}`;
     }
 
-<<<<<<< HEAD
-    /**
-     * Sets/unsets the 'wait' state
-     * @override
-     * @param {boolean} status - Whether to set or unset the wait status. When `undefined`, the
-     * `waitCursorCount` member is evaluated to decide if the wait state should be activated or deactivated.
-     */
-    setWaitCursor(status) {
-      super.setWaitCursor(status)
-      if (this.$progressAnimation)
-        this.$progressAnimation.css('animation-play-state', this.waitCursorCount > 0 ? 'running' : 'paused')
-    }
-=======
     // TODO: Implement status messages?
 
     // Store results in `cssVariants`
@@ -412,7 +333,6 @@
       twoThirds: cssTwoThirds
     };
   }
->>>>>>> d52187d5
 
   /**
    * Returns the CSS styles used by this skin. This method should be called only from
