--- conflicted
+++ resolved
@@ -29,11 +29,7 @@
  *  @module
  */
 
-<<<<<<< HEAD
-/* global define, window */
-=======
 /* global window */
->>>>>>> d52187d5
 
 import MidiPlayer from '@francesc/basic-midi-player-js';
 import { log } from '../Utils';
@@ -58,97 +54,6 @@
    * - `MIDISoundFontName`: The MIDI instrument name. Defaults to `acoustic_grand_piano`. See [MIDI.js Soundfonts](https://github.com/gleitz/midi-js-soundfonts) for full lists of MIDI instrument names.
    * - `MIDISoundFontExtension`: An extension to be added to `MIDISoundFontName` in order to build the full file name of the soundfont JS file. Defaults to `-mp3.js`
    */
-<<<<<<< HEAD
-  class MidiAudioPlayer {
-    /**
-     * MidiAudioPlayer constructor
-     * @param {ArrayBuffer} data - The MIDI file content, in ArrayBuffer format
-     * @param {object=} options - Optional params related to the type of soundfont used. Valid options inside this object are:<br>
-     * - `MIDISoundFontObject`: An object containing the full soundfont data. When this param is provided, no other one will be used.
-     * - `MIDISoundFontBase`: The URL used as base for the current collection of MIDI soundfonts. Defaults to `https://clic.xtec.cat/dist/jclic.js/soundfonts/MusyngKite`
-     * - `MIDISoundFontName`: The MIDI instrument name. Defaults to `acoustic_grand_piano`. See [MIDI.js Soundfonts](https://github.com/gleitz/midi-js-soundfonts) for full lists of MIDI instrument names.
-     * - `MIDISoundFontExtension`: An extension to be added to `MIDISoundFontName` in order to build the full file name of the soundfont JS file. Defaults to `-mp3.js`
-     */
-    constructor(data, options = {}) {
-      const AudioContext = window && (window.AudioContext || window.webkitAudioContext);
-      if (AudioContext) {
-        // Build instrument on first call to constructor
-        MidiAudioPlayer.prepareInstrument(options, new AudioContext())
-        this.data = data
-        this.player = new MidiPlayer.Player(ev => this.playEvent(ev))
-        if (this.player)
-          this.player.loadArrayBuffer(data)
-      }
-    }
-
-    /**
-     * Initializes the soundfont instrument, loading data from GitHub
-     * NOTE: This will not work when off-line!
-     * TODO: Provided a basic, simple, static soundfont
-     * @param {object} options - Optional param with options related to the MIDI soundfont. See details in `constructor` description.
-     * @param {AudioContext} audioContext - The AudioContext object (see: https://developer.mozilla.org/en-US/docs/Web/API/AudioContext)
-     */
-    static prepareInstrument(options = {}, audioContext) {
-      if (MidiAudioPlayer.loadingInstrument === false) {
-        MidiAudioPlayer.loadingInstrument = true
-        MidiAudioPlayer.audioContext = audioContext
-        MidiPlayer.Soundfont.instrument(
-          MidiAudioPlayer.audioContext,
-          options.MIDISoundFontObject || MidiAudioPlayer.MIDISoundFontObject ||
-          `${options.MIDISoundFontBase || MidiAudioPlayer.MIDISoundFontBase}/${options.MIDISoundFontName || MidiAudioPlayer.MIDISoundFontName}${options.MIDISoundFontExtension || MidiAudioPlayer.MIDISoundFontExtension}`)
-          .then(instrument => {
-            Utils.log('info', 'MIDI soundfont instrument loaded')
-            MidiAudioPlayer.instrument = instrument
-          })
-          .catch(err => {
-            Utils.log('error', `Error loading soundfont base instrument: ${err}`)
-          })
-      }
-    }
-
-    /**
-     * Pauses the player
-     */
-    pause() {
-      if (this.player) {
-        this.player.pause()
-        this.startedNotes = []
-      }
-    }
-
-    /**
-     * Starts or resumes playing
-     */
-    play() {
-      if (this.player) {
-        this.startedNotes = []
-        this.player.play()
-      }
-    }
-
-    /**
-     * Gets the ' paused'  state of the current player
-     * @returns boolean
-     */
-    get paused() {
-      return this.player && !this.player.isPlaying()
-    }
-
-    /**
-     * Checks if the current player has ended or is already playing
-     * @returns boolean
-     */
-    get ended() {
-      return this.player && this.player.getSongTimeRemaining() <= 0
-    }
-
-    /**
-     * Gets the current time
-     * @returns number
-     */
-    get currentTime() {
-      return this.player && (this.player.getSongTime() * 1000) || 0
-=======
   constructor(data, options = {}) {
     const AudioContext = window && (window.AudioContext || window.webkitAudioContext);
     if (AudioContext) {
@@ -158,19 +63,9 @@
       this.player = new MidiPlayer.Player(ev => this.playEvent(ev));
       if (this.player)
         this.player.loadArrayBuffer(data);
->>>>>>> d52187d5
-    }
-  }
-
-<<<<<<< HEAD
-    /**
-     * Sets the current time of this player (in milliseconds)
-     * @param {number} time - The time position where the player pointer must be placed
-     */
-    set currentTime(time) {
-      if (this.player)
-        this.player.skipToSeconds(time / 1000)
-=======
+    }
+  }
+
   /**
    * Initializes the soundfont instrument, loading data from GitHub
    * NOTE: This will not work when off-line!
@@ -193,33 +88,9 @@
         .catch(err => {
           log('error', `Error loading soundfont base instrument: ${err}`);
         });
->>>>>>> d52187d5
-    }
-  }
-
-<<<<<<< HEAD
-    /**
-     * Plays a MIDI event
-     * @param {object} ev - The event data. See http://grimmdude.com/MidiPlayerJS/docs/index.html for details
-     */
-    playEvent(ev) {
-      if (this.player && MidiAudioPlayer.instrument) {
-        // Check for specific interval
-        if (this.playTo > 0 && this.currentTime >= this.playTo)
-          this.pause()
-        // Set main volume
-        else if (ev.name === 'Controller Change' && ev.number === 7)
-          this.mainVolume = ev.value / 127;
-        // Process 'Note on' messages. Max gain set to 2.0 for better results with the used soundfont
-        else if (ev.name === 'Note on' && ev.velocity > 0)
-          this.startedNotes[ev.noteNumber] = MidiAudioPlayer.instrument.play(ev.noteName, MidiAudioPlayer.audioContext.currentTime, { gain: 2 * (this.mainVolume * ev.velocity / 100) })
-        // Process 'Note off' messages
-        else if (ev.name === 'Note off' && ev.noteNumber && this.startedNotes[ev.noteNumber]) {
-          this.startedNotes[ev.noteNumber].stop()
-          delete (this.startedNotes[ev.noteNumber])
-        }
-      }
-=======
+    }
+  }
+
   /**
    * Pauses the player
    */
@@ -227,7 +98,6 @@
     if (this.player) {
       this.player.pause();
       this.startedNotes = [];
->>>>>>> d52187d5
     }
   }
 
