/**
 *  File    : media/EventSoundsElement.js
 *  Created : 01/04/2015
 *  By      : Francesc Busquets <francesc@gmail.com>
 *
 *  JClic.js
 *  An HTML5 player of JClic activities
 *  https://projectestac.github.io/jclic.js
 *
 *  @source https://github.com/projectestac/jclic.js
 *
 *  @license EUPL-1.2
 *  @licstart
 *  (c) 2000-2020 Educational Telematic Network of Catalonia (XTEC)
 *
 *  Licensed under the EUPL, Version 1.1 or -as soon they will be approved by
 *  the European Commission- subsequent versions of the EUPL (the "Licence");
 *  You may not use this work except in compliance with the Licence.
 *
 *  You may obtain a copy of the Licence at:
 *  https://joinup.ec.europa.eu/software/page/eupl
 *
 *  Unless required by applicable law or agreed to in writing, software
 *  distributed under the Licence is distributed on an "AS IS" basis, WITHOUT
 *  WARRANTIES OR CONDITIONS OF ANY KIND, either express or implied. See the
 *  Licence for the specific language governing permissions and limitations
 *  under the Licence.
 *  @licend
 *  @module
 */

<<<<<<< HEAD
/* global define, navigator */
=======
/* global navigator, window, document, Blob, URL, MediaRecorder */
>>>>>>> d52187d5

import { log } from '../Utils';

/**
 * The AudioBuffer object provides sound recording and replaying to activities.
 */
export class AudioBuffer {
  /**
   * AudioBuffer constructor
   * @param {number} [seconds] - The maximum amount of time allowed to be recorded by this AudioBuffer
   */
<<<<<<< HEAD
  class AudioBuffer {
    /**
     * AudioBuffer constructor
     * @param {number=} seconds - The maximum amount of time allowed to be recorded by this AudioBuffer
     */
    constructor(seconds) {
      if (navigator && navigator.mediaDevices && navigator.mediaDevices.getUserMedia)
        this.enabled = true;
      if (seconds)
        this.seconds = seconds
      this.chunks = []
    }
=======
  constructor(seconds) {
    if (navigator && navigator.mediaDevices && navigator.mediaDevices.getUserMedia)
      this.enabled = true;
    if (seconds)
      this.seconds = seconds;
    this.chunks = [];
  }
>>>>>>> d52187d5

  /**
   * Starts playing the currently recorded audio, if any.
   */
  play() {
    this.stop();
    if (this.mediaPlayer) {
      this.mediaPlayer.currentTime = 0;
      this.mediaPlayer.play();
    } else {
      this.playWhenFinished = true;
    }
  }

  /**
   * Stops the current operation, either recording or playing audio
   */
  stop() {
    if (this.mediaRecorder && this.mediaRecorder.state === 'recording')
      this.mediaRecorder.stop();
    else if (this.mediaPlayer && !this.mediaPlayer.paused)
      this.mediaPlayer.pause();
  }

  /**
   * Starts recording audio, or stops the recording if already started.
   * @param {external:jQuery} [$div] - Optional `div` element where the recording is performed, as a jQuery ref.
   */
  record($div) {
    if (this.mediaRecorder && this.mediaRecorder.state === 'recording')
      this.mediaRecorder.stop();
    else if (this.enabled) {
      this.stop();
      this.mediaPlayer = null;

      navigator.mediaDevices.getUserMedia({ audio: true, video: false })
        .then(mediaStream => {

          this.mediaRecorder = new MediaRecorder(mediaStream);

          this.mediaRecorder.ondataavailable = ev => this.chunks.push(ev.data);

          this.mediaRecorder.onerror = err => {
            log('error', `Error recording audio: ${err}`);
            this.mediaRecorder = null;
          };

          this.mediaRecorder.onstart = () => {
            log('debug', 'Recording audio started');
            this.visualFeedbak(true, $div);
          };

<<<<<<< HEAD
    /**
     * Starts recording audio, or stops the recording if already started.
     * @param {jQuery=} $div - Optional `div` element where the recording is performed, as a jQuery ref.
     */
    record($div) {
      if (this.mediaRecorder && this.mediaRecorder.state === 'recording')
        this.mediaRecorder.stop()
      else if (this.enabled) {
        this.stop()
        this.mediaPlayer = null

        navigator.mediaDevices.getUserMedia({ audio: true, video: false })
          .then(mediaStream => {
            this.mediaRecorder = new MediaRecorder(mediaStream)
            this.mediaRecorder.ondataavailable = ev => this.chunks.push(ev.data)
            this.mediaRecorder.onerror = err => {
              Utils.log('error', `Error recording audio: ${err}`)
              this.mediaRecorder = null
            }
            this.mediaRecorder.onstart = () => {
              Utils.log('debug', 'Recording audio started')
              this.visualFeedbak(true, $div)
            }
            this.mediaRecorder.onstop = () => {
              Utils.log('debug', 'Recording audio finished')
              this.visualFeedbak(false, $div)

              if (this.timeoutID) {
                window.clearTimeout(this.timeoutID)
                this.timeoutID = null
              }

              const options = {}
              if (this.chunks.length > 0 && this.chunks[0].type)
                options.type = this.chunks[0].type
              const blob = new Blob(this.chunks, options)
              this.chunks = []
              this.mediaPlayer = document.createElement('audio')
              this.mediaPlayer.src = URL.createObjectURL(blob)
              this.mediaPlayer.pause()
              this.mediaRecorder = null
              if (this.playWhenFinished) {
                this.playWhenFinished = false
                this.mediaPlayer.play()
              }
            }
            this.mediaRecorder.onwarning = ev => Utils.log('warn', `Warning recording audio: ${ev}`)

            this.playWhenFinished = false
            this.mediaRecorder.start()
            this.timeoutID = window.setTimeout(() => {
              if (this.mediaRecorder)
                this.mediaRecorder.stop()
            }, this.seconds * 1000)
          })
          .catch(err => {
            Utils.log('error', err.toString());
            this.visualFeedbak(false, $div);
          });
      }
    }

    /**
     * Set visual feedback to the user while the system is recording audio
     * Currently changes the cursor pointer associated to the HTML element
     * containing the recorder.
     * @param {boolean} enabled - Flag indicating if the visual feedback should be active or inactive
     * @param {jQuery=} $div - Optional `div` element where the recording is performed, as a jQuery ref.
     */
    visualFeedbak(enabled, $div) {
      if ($div)
        $div.css('cursor', enabled ? 'progress' : 'inherit');
    }

    /**
     * Clears all data associated to this AudioBuffer
     */
    clear() {
      this.stop()
      this.mediaPlayer = null
=======
          this.mediaRecorder.onstop = () => {
            log('debug', 'Recording audio finished');
            this.visualFeedbak(false, $div);

            if (this.timeoutID) {
              window.clearTimeout(this.timeoutID);
              this.timeoutID = null;
            }

            const options = {};
            if (this.chunks.length > 0 && this.chunks[0].type)
              options.type = this.chunks[0].type;
            const blob = new Blob(this.chunks, options);
            this.chunks = [];
            this.mediaPlayer = document.createElement('audio');
            this.mediaPlayer.src = URL.createObjectURL(blob);
            this.mediaPlayer.pause();
            this.mediaRecorder = null;
            if (this.playWhenFinished) {
              this.playWhenFinished = false;
              this.mediaPlayer.play();
            }
          };

          this.mediaRecorder.onwarning = ev => log('warn', `Warning recording audio: ${ev}`);

          this.playWhenFinished = false;

          this.mediaRecorder.start();

          this.timeoutID = window.setTimeout(() => {
            if (this.mediaRecorder);
            this.mediaRecorder.stop();
          }, this.seconds * 1000);
        })
        .catch(err => {
          log('error', err.toString());
          this.visualFeedbak(false, $div);
        });
>>>>>>> d52187d5
    }
  }

  /**
   * Set visual feedback to the user while the system is recording audio
   * Currently changes the cursor pointer associated to the HTML element
   * containing the recorder.
   * @param {boolean} enabled - Flag indicating if the visual feedback should be active or inactive
   * @param {external:jQuery} [$div] - Optional `div` element where the recording is performed, as a jQuery ref.
   */
  visualFeedbak(enabled, $div) {
    if ($div)
      $div.css('cursor', enabled ? 'progress' : 'inherit');
  }

  /**
   * Clears all data associated to this AudioBuffer
   */
  clear() {
    this.stop();
    this.mediaPlayer = null;
  }
}

Object.assign(AudioBuffer.prototype, {
  /**
   * AudioBuffer is enabled only in browsers with `navigator.MediaDevices.getuserMedia`
   * @name module:media/AudioBuffer.AudioBuffer#enabled
   * @type {boolean}
   */
  enabled: false,
  /**
   * Maximum length of recordings allowed to this AudioBuffer (in seconds)
   * @name module:media/AudioBuffer.AudioBuffer#seconds
   * @type {number}
   */
<<<<<<< HEAD
  AudioBuffer.MAX_RECORD_LENGTH = 180

  Object.assign(AudioBuffer.prototype, {
    /**
     * AudioBuffer is enabled only in browsers with `navigator.MediaDevices.getuserMedia`
     * @name AudioBuffer#enabled
     * @type {boolean}
     */
    enabled: false,
    /**
     * Maximum length of recordings allowed to this AudioBuffer (in seconds)
     * @name AudioBuffer#seconds
     * @type {number}
     */
    seconds: 20,
    /**
     * The object used to record audio data and convert it to a valid stream for the {@link mediaPlayer}
     * @name AudioBuffer#mediaRecorder
     * @type {external:MediaRecorder}
     */
    mediaRecorder: null,
    /**
     * Array of data chunks collected during the recording
     * @name AudioBuffer#chunks
     * @type {Blob[]}
     */
    chunks: null,
    /**
     * The HTML audio element used to play the recorded sound
     * @name AudioBuffer#mediaPlayer
     * @type {external:HTMLAudioElement}
     */
    mediaPlayer: null,
    /**
     * The identifier of the timer launched to stop the recording when the maximum time is exceeded.
     * This member is `null` when no timeout function is associated to this AudioBuffer
     * @name AudioBuffer#timeoutID
     * @type {number}
     */
    timeoutID: null,
    /**
     * Instructs this AudioBuffer recorder to start playing the collected audio at the end of the
     * current `mediaRecorder` task.
     * @name AudioBuffer#playWhenFinished
     * @type {boolean}
     */
    playWhenFinished: false,
  })

  return AudioBuffer
})
=======
  seconds: 20,
  /**
   * The object used to record audio data and convert it to a valid stream for the {@link module:media/ActiveMediaPlayer.ActiveMediaPlayer ActiveMediaPlayer}
   * @name module:media/AudioBuffer.AudioBuffer#mediaRecorder
   * @type {external:MediaRecorder}
   */
  mediaRecorder: null,
  /**
   * Array of data chunks collected during the recording
   * @name module:media/AudioBuffer.AudioBuffer#chunks
   * @type {external:Blob[]}
   */
  chunks: null,
  /**
   * The HTML audio element used to play the recorded sound
   * @name module:media/AudioBuffer.AudioBuffer#mediaPlayer
   * @type {external:HTMLAudioElement}
   */
  mediaPlayer: null,
  /**
   * The identifier of the timer launched to stop the recording when the maximum time is exceeded.
   * This member is `null` when no timeout function is associated to this AudioBuffer
   * @name module:media/AudioBuffer.AudioBuffer#timeoutID
   * @type {number}
   */
  timeoutID: null,
  /**
   * Instructs this AudioBuffer recorder to start playing the collected audio at the end of the
   * current `mediaRecorder` task.
   * @name module:media/AudioBuffer.AudioBuffer#playWhenFinished
   * @type {boolean}
   */
  playWhenFinished: false,
});

/**
 * Maximum amount of time allowed for recordings (in seconds)
 * @type {number}
 */
AudioBuffer.MAX_RECORD_LENGTH = 180;

export default AudioBuffer;
>>>>>>> d52187d5
<|MERGE_RESOLUTION|>--- conflicted
+++ resolved
@@ -29,11 +29,7 @@
  *  @module
  */
 
-<<<<<<< HEAD
-/* global define, navigator */
-=======
 /* global navigator, window, document, Blob, URL, MediaRecorder */
->>>>>>> d52187d5
 
 import { log } from '../Utils';
 
@@ -45,20 +41,6 @@
    * AudioBuffer constructor
    * @param {number} [seconds] - The maximum amount of time allowed to be recorded by this AudioBuffer
    */
-<<<<<<< HEAD
-  class AudioBuffer {
-    /**
-     * AudioBuffer constructor
-     * @param {number=} seconds - The maximum amount of time allowed to be recorded by this AudioBuffer
-     */
-    constructor(seconds) {
-      if (navigator && navigator.mediaDevices && navigator.mediaDevices.getUserMedia)
-        this.enabled = true;
-      if (seconds)
-        this.seconds = seconds
-      this.chunks = []
-    }
-=======
   constructor(seconds) {
     if (navigator && navigator.mediaDevices && navigator.mediaDevices.getUserMedia)
       this.enabled = true;
@@ -66,7 +48,6 @@
       this.seconds = seconds;
     this.chunks = [];
   }
->>>>>>> d52187d5
 
   /**
    * Starts playing the currently recorded audio, if any.
@@ -119,88 +100,6 @@
             this.visualFeedbak(true, $div);
           };
 
-<<<<<<< HEAD
-    /**
-     * Starts recording audio, or stops the recording if already started.
-     * @param {jQuery=} $div - Optional `div` element where the recording is performed, as a jQuery ref.
-     */
-    record($div) {
-      if (this.mediaRecorder && this.mediaRecorder.state === 'recording')
-        this.mediaRecorder.stop()
-      else if (this.enabled) {
-        this.stop()
-        this.mediaPlayer = null
-
-        navigator.mediaDevices.getUserMedia({ audio: true, video: false })
-          .then(mediaStream => {
-            this.mediaRecorder = new MediaRecorder(mediaStream)
-            this.mediaRecorder.ondataavailable = ev => this.chunks.push(ev.data)
-            this.mediaRecorder.onerror = err => {
-              Utils.log('error', `Error recording audio: ${err}`)
-              this.mediaRecorder = null
-            }
-            this.mediaRecorder.onstart = () => {
-              Utils.log('debug', 'Recording audio started')
-              this.visualFeedbak(true, $div)
-            }
-            this.mediaRecorder.onstop = () => {
-              Utils.log('debug', 'Recording audio finished')
-              this.visualFeedbak(false, $div)
-
-              if (this.timeoutID) {
-                window.clearTimeout(this.timeoutID)
-                this.timeoutID = null
-              }
-
-              const options = {}
-              if (this.chunks.length > 0 && this.chunks[0].type)
-                options.type = this.chunks[0].type
-              const blob = new Blob(this.chunks, options)
-              this.chunks = []
-              this.mediaPlayer = document.createElement('audio')
-              this.mediaPlayer.src = URL.createObjectURL(blob)
-              this.mediaPlayer.pause()
-              this.mediaRecorder = null
-              if (this.playWhenFinished) {
-                this.playWhenFinished = false
-                this.mediaPlayer.play()
-              }
-            }
-            this.mediaRecorder.onwarning = ev => Utils.log('warn', `Warning recording audio: ${ev}`)
-
-            this.playWhenFinished = false
-            this.mediaRecorder.start()
-            this.timeoutID = window.setTimeout(() => {
-              if (this.mediaRecorder)
-                this.mediaRecorder.stop()
-            }, this.seconds * 1000)
-          })
-          .catch(err => {
-            Utils.log('error', err.toString());
-            this.visualFeedbak(false, $div);
-          });
-      }
-    }
-
-    /**
-     * Set visual feedback to the user while the system is recording audio
-     * Currently changes the cursor pointer associated to the HTML element
-     * containing the recorder.
-     * @param {boolean} enabled - Flag indicating if the visual feedback should be active or inactive
-     * @param {jQuery=} $div - Optional `div` element where the recording is performed, as a jQuery ref.
-     */
-    visualFeedbak(enabled, $div) {
-      if ($div)
-        $div.css('cursor', enabled ? 'progress' : 'inherit');
-    }
-
-    /**
-     * Clears all data associated to this AudioBuffer
-     */
-    clear() {
-      this.stop()
-      this.mediaPlayer = null
-=======
           this.mediaRecorder.onstop = () => {
             log('debug', 'Recording audio finished');
             this.visualFeedbak(false, $div);
@@ -240,7 +139,6 @@
           log('error', err.toString());
           this.visualFeedbak(false, $div);
         });
->>>>>>> d52187d5
     }
   }
 
@@ -277,59 +175,6 @@
    * @name module:media/AudioBuffer.AudioBuffer#seconds
    * @type {number}
    */
-<<<<<<< HEAD
-  AudioBuffer.MAX_RECORD_LENGTH = 180
-
-  Object.assign(AudioBuffer.prototype, {
-    /**
-     * AudioBuffer is enabled only in browsers with `navigator.MediaDevices.getuserMedia`
-     * @name AudioBuffer#enabled
-     * @type {boolean}
-     */
-    enabled: false,
-    /**
-     * Maximum length of recordings allowed to this AudioBuffer (in seconds)
-     * @name AudioBuffer#seconds
-     * @type {number}
-     */
-    seconds: 20,
-    /**
-     * The object used to record audio data and convert it to a valid stream for the {@link mediaPlayer}
-     * @name AudioBuffer#mediaRecorder
-     * @type {external:MediaRecorder}
-     */
-    mediaRecorder: null,
-    /**
-     * Array of data chunks collected during the recording
-     * @name AudioBuffer#chunks
-     * @type {Blob[]}
-     */
-    chunks: null,
-    /**
-     * The HTML audio element used to play the recorded sound
-     * @name AudioBuffer#mediaPlayer
-     * @type {external:HTMLAudioElement}
-     */
-    mediaPlayer: null,
-    /**
-     * The identifier of the timer launched to stop the recording when the maximum time is exceeded.
-     * This member is `null` when no timeout function is associated to this AudioBuffer
-     * @name AudioBuffer#timeoutID
-     * @type {number}
-     */
-    timeoutID: null,
-    /**
-     * Instructs this AudioBuffer recorder to start playing the collected audio at the end of the
-     * current `mediaRecorder` task.
-     * @name AudioBuffer#playWhenFinished
-     * @type {boolean}
-     */
-    playWhenFinished: false,
-  })
-
-  return AudioBuffer
-})
-=======
   seconds: 20,
   /**
    * The object used to record audio data and convert it to a valid stream for the {@link module:media/ActiveMediaPlayer.ActiveMediaPlayer ActiveMediaPlayer}
@@ -371,5 +216,4 @@
  */
 AudioBuffer.MAX_RECORD_LENGTH = 180;
 
-export default AudioBuffer;
->>>>>>> d52187d5
+export default AudioBuffer;