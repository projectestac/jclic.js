/**
 *  File    : boxes/ActiveBoxContent.js
 *  Created : 13/04/2015
 *  By      : Francesc Busquets <francesc@gmail.com>
 *
 *  JClic.js
 *  An HTML5 player of JClic activities
 *  https://projectestac.github.io/jclic.js
 *
 *  @source https://github.com/projectestac/jclic.js
 *
 *  @license EUPL-1.2
 *  @licstart
 *  (c) 2000-2020 Catalan Educational Telematic Network (XTEC)
 *
 *  Licensed under the EUPL, Version 1.1 or -as soon they will be approved by
 *  the European Commission- subsequent versions of the EUPL (the "Licence");
 *  You may not use this work except in compliance with the Licence.
 *
 *  You may obtain a copy of the Licence at:
 *  https://joinup.ec.europa.eu/software/page/eupl
 *
 *  Unless required by applicable law or agreed to in writing, software
 *  distributed under the Licence is distributed on an "AS IS" basis, WITHOUT
 *  WARRANTIES OR CONDITIONS OF ANY KIND, either express or implied. See the
 *  Licence for the specific language governing permissions and limitations
 *  under the Licence.
 *  @licend
 *  @module
 */

import $ from 'jquery';
import { Dimension } from '../AWT';
import { getAttr, setAttr, attrForEach, getBoolean, nSlash, startsWith, getMsg } from '../Utils';
import BoxBase from './BoxBase';
import MediaContent from '../media/MediaContent';

/**
 * This class is used as a container for horizontal and vertical alignments of content inside a cell.
 */
export class AlignType {
  /**
   * AlignType constructor
   * @param {string} [h] - Horizontal alignment. Possible values are `left`, `center` and `right`
   * @param {string} [v] - Vertical alignment. Possible values are `top`, `center` and `bottom`
   */
  constructor(h, v) {
    if (h)
      this.h = h;
    if (v)
      this.v = v;
  }

  /**
   * Gets a object with the basic attributes needed to rebuild this instance excluding functions,
   * parent references, constants and also attributes retaining the default value.
   * The resulting object is commonly usued to serialize elements in JSON format.
   * @returns {object} - The resulting object, with minimal attrributes
   */
  getAttributes() {
    return getAttr(this, ['h|center', 'v|center']);
  }

  /**
   * Reads the properties of this AlignType from a data object
   * @param {object} data - The data object to be parsed
   * @returns {module:boxes/ActiveBoxContent.AlignType}
   */
  setAttributes(data) {
    return setAttr(this, data, ['h', 'v']);
  }
}

Object.assign(AlignType.prototype, {
  h: 'center',
  v: 'center',
});

/**
 * This class defines a content that can be displayed by {@link module:boxes/ActiveBox.ActiveBox ActiveBox} objects. This content
 * can be a text, an image, a fragment of an image or a combination of text and images. The style
 * (colors, font and size, borders, shadows, margins, etc.) are specified in the `style` attribute,
 * always pointing to a {@link module:boxes/BoxBase.BoxBase BoxBase} object.
 */
export class ActiveBoxContent {
  /**
   * ActiveBoxContent constructor
   * @param {string} [id] - An optional identifier.
   */
  constructor(id) {
    if (typeof id !== 'undefined')
      this.id = id;
    this.imgAlign = new AlignType();
    this.txtAlign = new AlignType();
  }

  /**
   *
   * Loads settings from a specific JQuery XML element
   * @param {external:jQuery} $xml - The XML element to be parsed
   * @param {module:bags/MediaBag.MediaBag} mediaBag - The media bag used to retrieve images and other media
   */
  setProperties($xml, mediaBag) {
    //
    // Read attributes
    attrForEach($xml.get(0).attributes, (name, val) => {
      switch (name) {
        case 'id':
        case 'item':
          this[name] = Number(val);
          break;

        case 'width':
        case 'height':
          if (this.dimension === null)
            this.dimension = new Dimension(0, 0);
          this.dimension[name] = Number(val);
          break;

        case 'txtAlign':
        case 'imgAlign':
          this[name] = this.readAlign(val);
          break;

        case 'hAlign':
          // Old style
          this['txtAlign'] = this.readAlign(val + ',center');
          this['imgAlign'] = this.readAlign(val + ',center');
          break;

        case 'border':
        case 'avoidOverlapping':
          this[name] = getBoolean(val);
          break;

        case 'image':
          this.image = nSlash(val);
          break;
      }
    });

    //
    // Read inner elements
    $xml.children().each((_n, child) => {
      const $node = $(child);
      switch (child.nodeName) {
        case 'style':
          this.style = new BoxBase(null).setProperties($node);
          break;
        case 'media':
          this.mediaContent = new MediaContent().setProperties($node);
          break;
        case 'p':
          if (this.text === null)
            this.text = '';
          else
            this.text += '\n';
          this.text += child.textContent;
          break;
      }
    });

    if (mediaBag)
      this.realizeContent(mediaBag);

    return this;
  }

  /**
   * Gets a object with the basic attributes needed to rebuild this instance excluding functions,
   * parent references, constants and also attributes retaining the default value.
   * The resulting object is commonly usued to serialize elements in JSON format.
   * @returns {object} - The resulting object, with minimal attrributes
   */
  getAttributes() {
    return getAttr(this, [
      'id', 'item', 'dimension', 'border', 'avoidOverlapping', 'image', 'text',
      'objectType', // Used in TextActivityDocument
      'txtAlign', 'imgAlign', // AlignType        
      'style', // BoxBase
      'mediaContent', // MediaContent
    ]);
  }

  /**
   * Reads the properties of this ActiveBoxContent from a data object
   * @param {object|string} data - The data object to be parsed, or just the text content
   * @param {module:bags/MediaBag.MediaBag} mediaBag - The media bag used to retrieve images and other media
   * @returns {module:boxes/ActiveBoxContent.ActiveBoxContent}
   */
  setAttributes(data, mediaBag) {

    if (typeof data === 'string')
      this.text = data;
    else
      setAttr(this, data, [
        'id', 'item', 'border', 'avoidOverlapping', 'image', 'text',
        'objectType',
        { key: 'dimension', fn: Dimension },
        { key: 'txtAlign', fn: AlignType },
        { key: 'imgAlign', fn: AlignType },
        { key: 'style', fn: BoxBase },
        { key: 'mediaContent', fn: MediaContent },
      ]);

    if (mediaBag)
      this.realizeContent(mediaBag);

    return this;
  }

  /**
   * Decode expressions with combined values of horizontal and vertical alignments in the form:
   * "(left|middle|right),(top|middle|bottom)"
   * @param {string} str - The string to parse
   * @returns {module:boxes/ActiveBoxContent.ActiveBoxContent~alignType}
   */
  readAlign(str) {
    const align = new AlignType();
    if (str) {
      const v = str.split(',');
      align.h = v[0].replace('middle', 'center');
      align.v = v[1].replace('middle', 'center');
    }
    return align;
  }

  /**
   * Checks if this is an empty content (`text` and `img` are _null_)
   */
  isEmpty() {
    return this.text === null && this.img === null;
  }

  /**
   * Checks if two contents are equivalent
   * @param {module:boxes/ActiveBoxContent.ActiveBoxContent} abc - The content to compare with this.
   * @param {boolean} checkCase - When `true` the comparing will be case-sensitive.
   * @returns {boolean}
   */
  isEquivalent(abc, checkCase) {
    if (abc === this)
      return true;
    let result = false;
    if (abc !== null) {
      if (this.isEmpty() && abc.isEmpty())
        result = this.id === abc.id;
      else
        result = (this.text === null ? abc.text === null
          : checkCase ? this.text === abc.text
            : this.text.toLocaleLowerCase() === abc.text.toLocaleLowerCase()
        ) &&
          (this.mediaContent === null ? abc.mediaContent === null
            : this.mediaContent.isEquivalent(abc.mediaContent)
          ) &&
          this.img === abc.img &&
          (this.imgClip === null ? abc.imgClip === null
            : this.imgClip.equals(abc.imgClip));
    }
    return result;
  }

  /**
   * Sets the text content of this ActiveBox
   * @param {string} tx
   */
  setTextContent(tx) {
    // only plain text allowed!
    if (tx !== null) {
      this.text = tx;
      this.checkHtmlText();
    } else {
      this.text = null;
      this.innerHtmlText = null;
    }
  }

  /**
   * Checks if cell's text uses HTML, initializing the `innerHtmlText` member as needed.
   */
  checkHtmlText() {
    this.innerHtmlText = null;
    if (startsWith(this.text, '<html>', true)) {
      const htmlText = this.text.trim();
      const s = htmlText.toLocaleLowerCase();
      if (s.indexOf('<body') === -1) {
        const s2 = s.indexOf('</html>');
        if (s2 >= 0)
          this.innerHtmlText = htmlText.substr(6, s2);
      }
    }
  }

  /**
   * Sets a fragment of a main image as a graphic content of this cell.
   * Cells cannot have two graphic contents, so `image` (the specific image of this cell) should
   * be cleared with this setting.
   * @param {external:HTMLImageElement} img - The image data
   * @param {module:AWT.Shape} imgClip - A shape that clips the portion of image assigned to this content.
   * @param {string} [animatedGifFile] - When `img` is an animated GIF, its file name
   */
  setImgContent(img, imgClip, animatedGifFile) {
    this.img = img;
    this.image = null;
    this.imgClip = imgClip;
    if (animatedGifFile)
      this.animatedGifFile = animatedGifFile;
  }

  /**
   * Prepares the media content
   * @param {module:JClicPlayer.JClicPlayer} playStation - Usually a {@link module:JClicPlayer.JClicPlayer JClicPlayer}
   */
  prepareMedia(playStation) {
    if (!this.amp && this.mediaContent && this.mediaContent.type === 'PLAY_VIDEO') {
      this.amp = playStation.getActiveMediaPlayer(this.mediaContent);
      this.amp.realize();
    }
  }

  /**
   * Reads and initializes the image associated to this content
   * @param {module:bags/MediaBag.MediaBag} mediaBag - The media bag of the current project.
   */
  realizeContent(mediaBag) {
    if (this.image !== null && this.image.length > 0) {
      this.mbe = mediaBag.getElement(this.image, true);
      if (this.mbe) {
        this.mbe.build(() => {
          this.img = this.mbe.data;
          this.animatedGifFile = this.mbe.animated ? this.mbe.getFullPath() : null;
        });
      }
    }
    if (this.mediaContent !== null) {
      if (this.image === null && (this.text === null || this.text.length === 0)) {
        this.img = this.mediaContent.getIcon();
        this.animatedGifFile = null;
      }
    }
    this.checkHtmlText(mediaBag);
  }

  /**
   * Gets a string representing this content, useful for checking if two different contents are
   * equivalent.
   * @returns {string}
   */
  getDescription() {
    const result = [];
    if (this.text && this.text.length)
      result.push(this.text);
    if (this.image)
      result.push(`${getMsg('image')} ${this.image}`);
    if (this.imgClip)
      result.push(this.imgClip.toString());
    if (this.mediaContent)
      result.push(this.mediaContent.getDescription());
    return result.join(' ');
  }

<<<<<<< HEAD
    /**
     * 
     * Overwrites the original `Object.toString` method, returning `getDescription` instead
     * @returns {String}
     */
    toString() {
      const result = [];
      if (this.text && this.text.length)
        result.push(this.text);
      if (this.imgName)
        result.push(`${Utils.getMsg('image')} ${this.imgName}`);
      if (this.imgClip)
        result.push(`${Utils.getMsg('image fragment')} ${(this.id >= 0 ? this.id : this.item) + 1}`);
      return result.join(' ') || Utils.getMsg('cell');
    }
=======
  /**
   * 
   * Overwrites the original `Object.toString` method, returning `getDescription` instead
   * @returns {string}
   */
  toString() {
    const result = [];
    if (this.text && this.text.length)
      result.push(this.text);
    if (this.image)
      result.push(`${getMsg('image')} ${this.image}`);
    if (this.imgClip)
      result.push(`${getMsg('image fragment')} ${(this.id >= 0 ? this.id : this.item) + 1}`);
    return result.join(' ') || getMsg('cell');
>>>>>>> d52187d5
  }
}

Object.assign(ActiveBoxContent.prototype, {
  /**
   * The {@link module:boxes/BoxBase.BoxBase BoxBase} attribute of this content. Can be `null`, meaning {@link module:boxes/ActiveBox.ActiveBox ActiveBox} will
   * try to find a suitable style scanning down through its own BoxBase, their parent's and, finally,
   * the default values defined in `BoxBase.prototype`.
   * @name module:boxes/ActiveBoxContent.ActiveBoxContent#style
   * @type {module:boxes/BoxBase.BoxBase} */
  style: null,
  /**
   * Optimal dimension of any {@link module:boxes/ActiveBox.ActiveBox ActiveBox} taking this content.
   * @name module:boxes/ActiveBoxContent.ActiveBoxContent#dimension
   * @type {module:AWT.Dimension} */
  dimension: null,
  /**
   * The {@link module:boxes/ActiveBox.ActiveBox ActiveBox} can have or not a border despite the settings of {@link module:boxes/BoxBase.BoxBase BoxBase}.
   * The default value `null` means not to take in consideration this setting.
   * @name module:boxes/ActiveBoxContent.ActiveBoxContent#border
   * @type {boolean|null} */
  border: null,
  /**
   * The text to display on the {@link module:boxes/ActiveBox.ActiveBox ActiveBox}. It can have up to two paragraphs.
   * @name module:boxes/ActiveBoxContent.ActiveBoxContent#text
   * @type {string} */
  text: null,
  /**
   * The name of the image file to display on the {@link module:boxes/ActiveBox.ActiveBox ActiveBox}.
   * @name module:boxes/ActiveBoxContent.ActiveBoxContent#image
   * @type {string} */
  image: null,
  /**
   * An optional shape used to clip the image.
   * @name module:boxes/ActiveBoxContent.ActiveBoxContent#imgClip
   * @type {module:AWT.Shape} */
  imgClip: null,
  /**
   * The media content associated with this object.
   * @name module:boxes/ActiveBoxContent.ActiveBoxContent#mediaContent
   * @type {module:media/MediaContent.MediaContent} */
  mediaContent: null,
  /**
   * @typedef ActiveBoxContent~alignType
   * @type {object}
   * @property {string} h - Valid values are: `left`, `middle`, `right`
   * @property {string} v - Valud values are: `top`, `middle`, `bottom` */
  /**
   * The horizontal and vertical alignment of the image inside the cell.
   * @name module:boxes/ActiveBoxContent.ActiveBoxContent#imgAlign
   * @type {module:boxes/ActiveBoxContent.AlignType} */
  imgAlign: null,
  /**
   * The horizontal and vertical alignment of the text inside the cell.
   * Valid values are: `left`, `middle`, `right`, `top` and `bottom`.
   * @name module:boxes/ActiveBoxContent.ActiveBoxContent#txtAlign
   * @type {module:boxes/ActiveBoxContent.AlignType} */
  txtAlign: null,
  /**
   * Whether to avoid overlapping of image and text inside the cell when both are present.
   * @name module:boxes/ActiveBoxContent.ActiveBoxContent#avoidOverlapping
   * @type {boolean} */
  avoidOverlapping: false,
  /**
   * Numeric identifier used in activities to resolve relationships between cells
   * @name module:boxes/ActiveBoxContent.ActiveBoxContent#id
   * @type {number} */
  id: -1,
  /**
   * Numeric identifier used in activities to resolve relationships between cells
   * @name module:boxes/ActiveBoxContent.ActiveBoxContent#item
   * @type {number} */
  item: -1,
  //
  // Transient properties build and modified at run-time
  /**
   * The realized image used by this box content.
   * @name module:boxes/ActiveBoxContent.ActiveBoxContent#img
   * @type {external:HTMLImageElement} */
  img: null,
  /**
   * When `img` is an animated GIF file, this field should contain its file name
   * @name module:boxes/ActiveBoxContent.ActiveBoxContent#animatedGifFile
   * @type {string} */
  animatedGifFile: null,
  /**
   * When not null, this content should be treated as an HTML element
   * @name module:boxes/ActiveBoxContent.ActiveBoxContent#innerHtmlText
   * @type {string} */
  innerHtmlText: null,
  /**
   * The {@link module:media/ActiveMediaPlayer.ActiveMediaPlayer ActiveMediaPlayer} associated with this content. Updated at run-time.
   * @name module:boxes/ActiveBoxContent.ActiveBoxContent#amp
   * @type {module:media/ActiveMediaPlayer.ActiveMediaPlayer} */
  amp: null,
  /**
   * The {@link module:bads/MediaBagElement.MediaBagElement} associated with this content, if any. Updated at run-time.
   * @name module:boxes/ActiveBoxContent.ActiveBoxContent#mbe
   * @type {module:bags/MediaBagElement.MediaBagElement} */
  mbe: null,
});

/**
 * An empty ActiveBoxContent
 * @type {module:boxes/ActiveBoxContent.ActiveBoxContent}
 */
ActiveBoxContent.EMPTY_CONTENT = new ActiveBoxContent();

export default ActiveBoxContent;<|MERGE_RESOLUTION|>--- conflicted
+++ resolved
@@ -359,23 +359,6 @@
     return result.join(' ');
   }
 
-<<<<<<< HEAD
-    /**
-     * 
-     * Overwrites the original `Object.toString` method, returning `getDescription` instead
-     * @returns {String}
-     */
-    toString() {
-      const result = [];
-      if (this.text && this.text.length)
-        result.push(this.text);
-      if (this.imgName)
-        result.push(`${Utils.getMsg('image')} ${this.imgName}`);
-      if (this.imgClip)
-        result.push(`${Utils.getMsg('image fragment')} ${(this.id >= 0 ? this.id : this.item) + 1}`);
-      return result.join(' ') || Utils.getMsg('cell');
-    }
-=======
   /**
    * 
    * Overwrites the original `Object.toString` method, returning `getDescription` instead
@@ -390,7 +373,6 @@
     if (this.imgClip)
       result.push(`${getMsg('image fragment')} ${(this.id >= 0 ? this.id : this.item) + 1}`);
     return result.join(' ') || getMsg('cell');
->>>>>>> d52187d5
   }
 }
 
