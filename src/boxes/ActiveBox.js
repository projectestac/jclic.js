--- conflicted
+++ resolved
@@ -74,33 +74,6 @@
       this.setBounds(rect);
   }
 
-<<<<<<< HEAD
-    /**
-     * Factory constructor that creates a new cell inside a JQuery DOM element.
-     * @param {external:jQuery} $dom - The DOM element that will act as a container
-     * @param {ActiveBoxContent} abc - The cell's content. Must not be null and have the `dimension`
-     * member initialized.
-     * @returns {ActiveBox}
-     */
-    static createCell($dom, abc) {
-      if (abc && abc.dimension) {
-        const
-          box = new ActiveBox(),
-          $canvas = $('<canvas width="' + abc.dimension.width + '" height="' + abc.dimension.height + '"/>'),
-          rect = new AWT.Rectangle(0, 0, abc.dimension.width, abc.dimension.height)
-        box.container = new AWT.Container()
-        box.container.$div = $dom
-        box.setContent(abc)
-        box.setBounds(rect)
-        $dom.append($canvas)
-        // Create accessible, focusable elements only for cells with media content
-        // TODO: remove focus mark on blur in cells placed on fillInBlanks activities
-        if (abc.mediaContent)
-          box.buildAccessibleElement($canvas, $dom)
-        box.update($canvas.get(-1).getContext('2d'), rect)
-        return box
-      }
-=======
   /**
    * Factory constructor that creates a new cell inside a JQuery DOM element.
    * @param {external:jQuery} $dom - The DOM element that will act as a container
@@ -125,7 +98,6 @@
         box.buildAccessibleElement($canvas, $dom);
       box.update($canvas.get(-1).getContext('2d'), rect);
       return box;
->>>>>>> d52187d5
     }
   }
 
@@ -434,74 +406,6 @@
    */
   updateContent(ctx, dirtyRegion) {
 
-<<<<<<< HEAD
-      const
-        abc = this.getCurrentContent(),
-        bb = this.getBoxBaseResolve()
-
-      if (this.isInactive() || !abc || this.dim.width < 2 || this.dim.height < 2) {
-        this._focusAccessibleElement(ctx)
-        return true
-      }
-
-      if (dirtyRegion && !this.intersects(dirtyRegion))
-        return false
-
-      let imgRect = null
-
-      if (abc.img && !this.tmpTrans) {
-        try {
-          if (abc.imgClip) {
-            const r = abc.imgClip.getBounds()
-            let img = abc.img
-            if (!abc.imgClip.isRect()) {
-              // Prepare a temporary `canvas` object that will contain the clipped image
-              const tmpCanvas = document.createElement('canvas')
-              tmpCanvas.width = r.pos.x + r.dim.width
-              tmpCanvas.height = r.pos.y + r.dim.height
-              const tmpCtx = tmpCanvas.getContext('2d')
-              // Set the clipping region
-              abc.imgClip.clip(tmpCtx)
-              // Draw the original image
-              tmpCtx.drawImage(abc.img, 0, 0)
-              // Use the temporary canvas as a source image
-              // (as seen on: [http://stackoverflow.com/questions/7242006/html5-copy-a-canvas-to-image-and-back])
-              img = tmpCanvas
-            }
-            ctx.drawImage(img,
-              Math.max(0, r.pos.x), Math.max(0, r.pos.y), Math.min(img.width, r.dim.width), Math.min(img.height, r.dim.height),
-              this.pos.x, this.pos.y, this.dim.width, this.dim.height)
-          } else {
-            let
-              imgw = abc.img.naturalWidth || this.dim.width,
-              imgh = abc.img.naturalHeight || this.dim.height,
-              compress = false,
-              scale = 1.0
-            if (Utils.settings.COMPRESS_IMAGES &&
-              (this.dim.width > 0 && this.dim.height > 0) &&
-              (imgw > this.dim.width || imgh > this.dim.height)) {
-
-              scale = Math.min(this.dim.width / imgw, this.dim.height / imgh)
-              imgw *= scale
-              imgh *= scale
-              compress = true
-            }
-            const xs = abc.imgAlign.h === 'left' ? 0
-              : abc.imgAlign.h === 'right' ? this.dim.width - imgw
-                : (this.dim.width - imgw) / 2
-            const ys = abc.imgAlign.v === 'top' ? 0
-              : abc.imgAlign.v === 'bottom' ? this.dim.height - imgh
-                : (this.dim.height - imgh) / 2
-            if (compress) {
-              ctx.drawImage(abc.img, this.pos.x + xs, this.pos.y + ys, imgw, imgh)
-            } else
-              ctx.drawImage(abc.img, this.pos.x + xs, this.pos.y + ys)
-
-            if (abc.avoidOverlapping && abc.text)
-              imgRect = new AWT.Rectangle(
-                Math.max(0, xs), Math.max(0, ys),
-                Math.min(this.dim.width, imgw), Math.min(this.dim.height, imgh))
-=======
     const
       abc = this.getCurrentContent(),
       style = this.getBoxBaseResolve();
@@ -552,7 +456,6 @@
             imgw *= scale;
             imgh *= scale;
             compress = true;
->>>>>>> d52187d5
           }
           const xs = abc.imgAlign.h === 'left' ? 0
             : abc.imgAlign.h === 'right' ? this.dim.width - imgw
@@ -642,38 +545,6 @@
       // Calc the size of each line
       const lines = style.prepareText(ctx, abc.text, availWidth, availHeight);
 
-<<<<<<< HEAD
-        ctx.font = bb.font.cssFont()
-        ctx.textBaseline = 'alphabetic'
-        const
-          lineHeight = bb.font.getHeight(),
-          totalHeight = lineHeight * lines.length
-
-        // Calc the vertical co-ordinate of the first line
-        // Default is 'middle'
-        let y = py + bb.textMargin + (abc.txtAlign.v === 'top' ? 0
-          : abc.txtAlign.v === 'bottom' ? availHeight - totalHeight
-            : (availHeight - totalHeight) / 2) + bb.font.getMetrics().ascent
-
-        for (let l = 0; l < lines.length; l++, y += lineHeight) {
-          // Calc the horizontal position of each line
-          // Default is 'middle'
-          const x = px + bb.textMargin + (abc.txtAlign.h === 'left' ? 0
-            : abc.txtAlign.h === 'right' ?
-              availWidth - lines[l].size.width
-              : (availWidth - lines[l].size.width) / 2)
-
-          if (bb.shadow) {
-            // Render text shadow
-            const d = Math.max(1, bb.font.size / 10)
-            ctx.fillStyle = bb.shadowColor
-            ctx.fillText(lines[l].text, x + d, y + d)
-          }
-          // Render text
-          ctx.fillStyle = this.isInverted() ? bb.backColor
-            : this.isAlternative() ? bb.alternativeColor : bb.textColor
-          ctx.fillText(lines[l].text, x, y)
-=======
       ctx.font = style.font.cssFont();
       ctx.textBaseline = 'alphabetic';
       const
@@ -699,42 +570,14 @@
           const d = Math.max(1, style.font.size / 10);
           ctx.fillStyle = style.shadowColor;
           ctx.fillText(lines[l].text, x + d, y + d);
->>>>>>> d52187d5
         }
         // Render text
         ctx.fillStyle = this.isInverted() ? style.backColor
           : this.isAlternative() ? style.alternativeColor : style.textColor;
         ctx.fillText(lines[l].text, x, y);
       }
-<<<<<<< HEAD
-
-      this._focusAccessibleElement(ctx)
-
-      return true
-    }
-
-    /**
-     * Draw focus on accessible element if needed
-     * @param {external:CanvasRenderingContext2D} ctx - The canvas rendering context
-     */
-    _focusAccessibleElement(ctx) {
-      if (Utils.settings.CANVAS_DRAW_FOCUS && this.$accessibleElement) {
-        this.shape.preparePath(ctx);
-        ctx.drawFocusIfNeeded(this.$accessibleElement.get(-1));
-      }
-    }
-
-    /**
-     * Gets the `description` field of the current {@link ActiveBoxContent}
-     * @returns {string}
-     */
-    getDescription() {
-      return this.content ? this.content.getDescription() : ''
-    }
-=======
 
       this._focusAccessibleElement(ctx);
->>>>>>> d52187d5
 
     }
     return true;
@@ -857,62 +700,6 @@
     }
   }
 
-<<<<<<< HEAD
-    /**
-     * Builds a hidden `buton` that will act as a accessible element associated to the canvas area
-     * of this ActiveBox.
-     * The button will be created only when `CanvasRenderingContext2D` has a method named `addHitRegion`.
-     * See https://developer.mozilla.org/en-US/docs/Web/API/Canvas_API/Tutorial/Hit_regions_and_accessibility
-     * for more information and supported browsers.
-     * @param {external:jQuery} $canvas - The `canvas` where this `ActiveBox` will deploy, wrapped up in a jQuery object
-     * @param {external:jQuery} $clickReceiver - The DOM element that will be notified  when `$accessibleElement` is activated.
-     * @param {external:jQuery=} $canvasGroup - Optional DOM element containing the accessible element. Useful to group cells in associations. When `null`, the element belongs to $canvas.
-     * @param {string=} eventType - Type of event sent to $clickReceiver. Default is `click`.
-     * @returns {external:jQuery} - The accessible element associated to this ActiveBox.
-     */
-    buildAccessibleElement($canvas, $clickReceiver, $canvasGroup, eventType) {
-      if (this.$accessibleElement)
-        this.$accessibleElement.remove()
-
-      const canvas = $canvas.get(-1)
-      if (canvas.width > 0 && canvas.height > 0) {
-        const
-          id = Math.round(Math.random() * 100000),
-          disabled = this.isInactive() && !this.accessibleAlwaysActive
-        this.$accessibleElement = $('<button/>', {
-          tabindex: disabled ? -1 : 0,
-          id: `AE${id}`,
-          disabled: disabled
-        })
-          .html(this.toString())
-          .click(ev => {
-            // Check if event was produced by a mouse click
-            if (ev.originalEvent && (ev.originalEvent.pageX !== 0 || ev.originalEvent.pageY !== 0)) {
-              // Mouse clicks should be processed directly by the canvas, so ignore this accessible event
-              return true
-            }
-            Utils.log('debug', `Click on accessible element: ${this.toString()}`)
-            const
-              $event = $.Event(eventType || 'click'),
-              bounds = this.getBounds(),
-              offset = $canvas.offset()
-            $event.pageX = offset.left + bounds.pos.x + bounds.dim.width / 2
-            $event.pageY = offset.top + bounds.pos.y + bounds.dim.height / 2
-            $clickReceiver.trigger($event)
-            return false
-          })
-        const $dest = $canvasGroup || $canvas
-        $dest.append(this.$accessibleElement)
-        if (Utils.settings.CANVAS_DRAW_FOCUS) {
-          this.$accessibleElement.on('focus blur', ev => {
-            Utils.log('debug', `${ev.type} event on accessible element: ${this.toString()}`)
-            this.invalidate();
-            if (this.container)
-              this.container.update();
-            this.updateContent(canvas.getContext('2d'), null);
-          })
-        }
-=======
   /**
    * Builds a hidden `buton` that will act as a accessible element associated to the canvas area
    * of this ActiveBox.
@@ -965,7 +752,6 @@
             this.container.update();
           this.updateContent(canvas.getContext('2d'), null);
         });
->>>>>>> d52187d5
       }
     }
     return this.$accessibleElement;
