--- conflicted
+++ resolved
@@ -29,14 +29,6 @@
  *  @module
  */
 
-<<<<<<< HEAD
-/* global define, window */
-
-define([
-  "jquery",
-  "./Utils"
-], function ($, Utils) {
-=======
 /* global window */
 
 import $ from 'jquery';
@@ -48,74 +40,10 @@
  * This class allows {@link module:JClicPlayer.JClicPlayer JClicPlayer} objects to rewind a sequence or to go back to a caller menu.
  */
 export class PlayerHistory {
->>>>>>> d52187d5
   /**
    * PlayerHistory constructor
    * @param {module:JClicPlayer.JClicPlayer} player - The JClicPlayer associated to this history
    */
-<<<<<<< HEAD
-  class PlayerHistory {
-    /**
-     * PlayerHistory constructor
-     * @param {JClicPlayer} player - The JClicPlayer associated to this history
-     */
-    constructor(player) {
-      this.player = player
-      this.sequenceStack = []
-      if (window && window.history && player.options.browserHistory) {
-        this.browserHistory = true;
-        $(window).on('popstate', (ev) => {
-          const state = ev.originalEvent.state;
-          if (state)
-            this.processPopStateEvent(state)
-        })
-      }
-    }
-
-    /**
-     * Process the `state` object received in a `popstate` event
-     * @param {PlayerHistory#HistoryElement} state - The previously stored state
-     */
-    processPopStateEvent(state) {
-      Utils.log('info', 'Processing History popstate event with state:', state)
-      this.processingPop = true;
-      if (state.projectPath === this.player.project.path &&
-        Utils.isEquivalent(state.fullZipPath, this.player.zip ? this.player.zip.fullZipPath : null))
-        this.player.load(null, state.activity, null)
-      else
-        this.player.load(state.fullZipPath || state.projectPath, state.activity, null)
-    }
-
-    /**
-     * Push a new entry on the window.History stack,
-     * only when `browserHistory` is true and there is no `popstate` event in progress
-     */
-    pushBrowserHistory() {
-      if (this.browserHistory) {
-
-        if (this.processingPop) {
-          // A 'popstate' event is currently being processed, so just clear this flag and return
-          this.processingPop = false;
-          return;
-        }
-
-        const
-          ase = this.player.project.activitySequence,
-          act = ase.currentAct,
-          title = this.player.actPanel.act.name || 'No name',
-          state = new this.HistoryElement(
-            this.player.project.path,
-            ase.getSequenceForElement(act),
-            act,
-            this.player.zip ? this.player.zip.fullZipPath : null)
-
-        // Push a new history entry, or update the current one if it has no `state`
-        if (!window.history.state)
-          window.history.replaceState(state, title)
-        else
-          window.history.pushState(state, title)
-      }
-=======
   constructor(player) {
     this.player = player;
     this.sequenceStack = [];
@@ -126,7 +54,6 @@
         if (state)
           this.processPopStateEvent(state);
       });
->>>>>>> d52187d5
     }
   }
 
@@ -359,28 +286,12 @@
    */
   HistoryElement: class {
     /**
-<<<<<<< HEAD
-     * When true, JClic history is in sync with browser history
-     * @name PlayerHistory#browserHistory
-     * @type {boolean} */
-    browserHistory: false,
-    /**
-     * When true, a window.history event is currently being processed, so window.pushState should not be performed
-     * @name PlayerHistory#processingPop
-     * @type {boolean} */
-    processingPop: false,
-    /**
-     * Inner class used to store history elements.
-     * @name PlayerHistory#HistoryElement
-     * @class
-=======
      * HistoryElement constructor
      * @param {string} projectPath - The full path of the project file
      * @param {string} sequence - The nearest sequence tag
      * @param {number} activity - The index of the current activity on the project's {@link module:bags/ActivitySequence.ActivitySequence ActivitySequence}
      * @param {string} fullZipPath - If `projectPath` resides in a {@link external:JSZip JSZip} object,
      * the full path of the zip file.
->>>>>>> d52187d5
      */
     constructor(projectPath, sequence, activity, fullZipPath) {
       this.projectPath = projectPath;
