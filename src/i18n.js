/**
 *  File    : i18n.js
 *  Created : 26/05/2016
 *  By      : Francesc Busquets <francesc@gmail.com>
 *
 *  JClic.js
 *  An HTML5 player of JClic activities
 *  https://projectestac.github.io/jclic.js
 *
 *  @source https://github.com/projectestac/jclic.js
 *
 *  @license EUPL-1.2
 *  @licstart
 *  (c) 2000-2020 Educational Telematic Network of Catalonia (XTEC)
 *
 *  Licensed under the EUPL, Version 1.1 or -as soon they will be approved by
 *  the European Commission- subsequent versions of the EUPL (the "Licence");
 *  You may not use this work except in compliance with the Licence.
 *
 *  You may obtain a copy of the Licence at:
 *  https://joinup.ec.europa.eu/software/page/eupl
 *
 *  Unless required by applicable law or agreed to in writing, software
 *  distributed under the Licence is distributed on an "AS IS" basis, WITHOUT
 *  WARRANTIES OR CONDITIONS OF ANY KIND, either express or implied. See the
 *  Licence for the specific language governing permissions and limitations
 *  under the Licence.
 *  @licend
 *  @module
 */

/* global window */

<<<<<<< HEAD
define([
  'i18next/dist/cjs/i18next',
  './GlobalData',
  './Utils'
], function (i18next, GlobalData, Utils) {
=======
import i18next from 'i18next';
import GlobalData from './GlobalData';
import { log, setGetMsgFunction } from './Utils';
>>>>>>> d52187d5

/**
 * Checks if the language preferred by the user (based on browser and/or specific settings)
 * is in a list of available languages.
 * @param {string[]} availableLanguages - Array of available languages. It should contain at least one item.
 * @param {string} [defaultLanguage=en] -Language to be used by default when not found the selected one
 * @param {string} [setLang] - Request this specific language
 * @returns {string} - The most suitable language for this request
 */
export function checkPreferredLanguage(availableLanguages, defaultLanguage = 'en', setLang) {
  let result = -1;
  // Create an array to store possible values
  let tries = [];
  // If "setLang" is specified, check it
  if (setLang)
    tries.push(setLang);

  // Add user's preferred languages, if any
  if (window.navigator.languages)
    tries = tries.concat(window.navigator.languages);

  // Add the navigator main language, if defined
  if (window.navigator.language)
    tries.push(window.navigator.language);

  // Add English as final option
  tries.push(defaultLanguage);

  for (let i = 0; i < tries.length; i++) {
    let match = -1;
    for (let n in availableLanguages) {
      if (tries[i].indexOf(availableLanguages[n]) === 0) {
        match = n;
        if (tries[i] === availableLanguages[n]) {
          result = n;
          break;
        }
      }
    }
    if (result >= 0 || (result = match) >= 0)
      break;
  }
  return availableLanguages[result >= 0 ? result : 0];
};

/**
 * Initializes i18next, assigning the translation function to {@link module:Utils.getMsg Utils.getMsg}
 * @param {module:JClicPlayer.JClicPlayer} ps
 */
export function i18n(ps) {
  i18next.init({
    nsSeparator: false,
    keySeparator: false,
    fallbackLng: 'en',
    lng: checkPreferredLanguage(GlobalData.languages, 'en', ps.options.lang),
    resources: {
      en: { translation: {} },
      ca: { translation: GlobalData.messages.ca },
      'ca_ES@valencia': { translation: GlobalData.messages['ca_ES@valencia'] },
      es: { translation: GlobalData.messages.es }
    }
  }, (err, t) => {
    if (err)
      log('error', `Error initializing "i18next": ${err.message}`);
    else {
      setGetMsgFunction(t);
      ps.JClicVersion = GlobalData.version;
    }
  });
};

export default i18n;<|MERGE_RESOLUTION|>--- conflicted
+++ resolved
@@ -31,17 +31,9 @@
 
 /* global window */
 
-<<<<<<< HEAD
-define([
-  'i18next/dist/cjs/i18next',
-  './GlobalData',
-  './Utils'
-], function (i18next, GlobalData, Utils) {
-=======
 import i18next from 'i18next';
 import GlobalData from './GlobalData';
 import { log, setGetMsgFunction } from './Utils';
->>>>>>> d52187d5
 
 /**
  * Checks if the language preferred by the user (based on browser and/or specific settings)
