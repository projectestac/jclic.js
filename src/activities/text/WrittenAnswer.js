--- conflicted
+++ resolved
@@ -130,27 +130,6 @@
    */
   class WrittenAnswerPanel extends Activity.Panel {
     /**
-<<<<<<< HEAD
-     * Array for storing checked associations
-     * @type {boolean[]} */
-    invAssCheck: null,
-    /**
-     * The {@link ActiveBoxBag} object containing the questions
-     * @type {ActiveBoxBag} */
-    bgA: null,
-    /**
-     * An optional {@link ActiveBoxBag} with content displayed as cells are solved.
-     * @type {ActiveBoxBag} */
-    bgB: null,
-    /**
-     * The currently selected cell
-     * @type {number} */
-    currentCell: -1,
-    /**
-     * Mouse events intercepted by this panel
-     * @type {string[]} */
-    events: ['click', 'change'],
-=======
      * WrittenAnswerPanel constructor
      * @param {Activity} act - The {@link Activity} to which this Panel belongs
      * @param {JClicPlayer} ps - Any object implementing the methods defined in the
@@ -162,7 +141,6 @@
       super(act, ps, $div)
     }
 
->>>>>>> 86b09b02
     /**
      * Performs miscellaneous cleaning operations
      * @override
@@ -434,17 +412,10 @@
             this.ps.reportNewAction(this.act, 'WRITE', src, txAnswer, ok, cellsPlaced)
           }
           if (ok && (this.checkInvAss() || cellsPlaced === this.bgA.getNumCells())) {
-<<<<<<< HEAD
-            this.finishActivity(true);
-            this.$textField.prop('disabled', true);
-            this.invalidate().update();
-            return;
-=======
             this.finishActivity(true)
             this.$textField.prop('disabled', true)
             this.invalidate().update()
             return
->>>>>>> 86b09b02
           } else if (!m && txAnswer.length > 0)
             this.playEvent(ok ? 'actionOk' : 'actionError')
         }
@@ -463,17 +434,10 @@
             break
         }
         if (bx && bx.idAss === -1) {
-<<<<<<< HEAD
-          this.finishActivity(false);
-          this.$textField.prop('disabled', true);
-          this.invalidate().update();
-          return;
-=======
           this.finishActivity(false)
           this.$textField.prop('disabled', true)
           this.invalidate().update()
           return
->>>>>>> 86b09b02
         }
       }
       // Draw border only if it has more than one cell
@@ -511,11 +475,7 @@
               break
             }
 
-<<<<<<< HEAD
-            var bx = this.bgA ? this.bgA.findActiveBox(p) : null;
-=======
             const bx = this.bgA ? this.bgA.findActiveBox(p) : null
->>>>>>> 86b09b02
             if (bx && !bx.isInactive()) {
               if (bx.getContent() && bx.getContent().mediaContent === null)
                 this.playEvent('CLICK')
@@ -524,15 +484,9 @@
             break
 
           case 'change':
-<<<<<<< HEAD
-            event.preventDefault();
-            this.setCurrentCell(this.currentCell);
-            return false;
-=======
             event.preventDefault()
             this.setCurrentCell(this.currentCell)
             return false
->>>>>>> 86b09b02
         }
       }
     }
