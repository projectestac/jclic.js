/**
 *  File    : activities/text/WrittenAnswer.js
 *  Created : 04/06/2015
 *  By      : Francesc Busquets <francesc@gmail.com>
 *
 *  JClic.js
 *  An HTML5 player of JClic activities
 *  https://projectestac.github.io/jclic.js
 *
 *  @source https://github.com/projectestac/jclic.js
 *
 *  @license EUPL-1.2
 *  @licstart
 *  (c) 2000-2020 Educational Telematic Network of Catalonia (XTEC)
 *
 *  Licensed under the EUPL, Version 1.1 or -as soon they will be approved by
 *  the European Commission- subsequent versions of the EUPL (the "Licence");
 *  You may not use this work except in compliance with the Licence.
 *
 *  You may obtain a copy of the Licence at:
 *  https://joinup.ec.europa.eu/software/page/eupl
 *
 *  Unless required by applicable law or agreed to in writing, software
 *  distributed under the Licence is distributed on an "AS IS" basis, WITHOUT
 *  WARRANTIES OR CONDITIONS OF ANY KIND, either express or implied. See the
 *  Licence for the specific language governing permissions and limitations
 *  under the Licence.
 *  @licend
 *  @module
 */

import $ from 'jquery';
import { Activity, ActivityPanel } from '../../Activity';
import ActiveBoxGrid from '../../boxes/ActiveBoxGrid';
import BoxBag from '../../boxes/BoxBag';
import { Rectangle, Point } from '../../AWT';
import { compareMultipleOptions } from '../../Utils';
import Rectangular from '../../shapers/Rectangular';

/**
 * This class of {@link module:Activity.Activity Activity} shows a panel with {@link module:boxes/ActiveBox.ActiveBox ActiveBox} objects acting as cells
 * with questions. The answers to these questions must be written in a separate text field.
 *
 * The ActiveBox objects are filled with data stored in {@link module:boxes/ActiveBagContent.ActiveBagContent ActiveBagContent} repositories.
 *
 * A second {@link module:boxes/ActiveBagContent.ActiveBagContent ActiveBagContent} can be used as alternative content, revealed as the questions
 * are solved.
 * @extends module:Activity.Activity
 */
export class WrittenAnswer extends Activity {
  /**
   * WrittenAnswer constructor
   * @param {module:project/JClicProject.JClicProject} project - The JClic project to which this activity belongs
   */
  constructor(project) {
    super(project);
  }

  /**
   * Loads this object settings from an XML element
   * @override
   * @param {external:jQuery} $xml - The jQuery XML element to parse
   */
  setProperties($xml) {
    super.setProperties($xml);
    this.abc['primary'].avoidAllIdsNull(this.abc['answers'].getNumCells());
  }

  /**
   * Retrieves the minimum number of actions needed to solve this activity
   * @override
   * @returns {number}
   */
  getMinNumActions() {
    return this.invAss ?
      this.abc['answers'].getNumCells() :
      this.abc['primary'].getNumCells() - this.nonAssignedCells;
  }

  /**
   * This activity uses random values to shuffle its internal components
   * @override
   * @returns {boolean}
   */
  hasRandom() {
    return true;
  }

  /**
   * This activity makes use of the keyboard
   * @override
   * @returns {boolean}
   */
  needsKeyboard() {
    return true;
  }

  /**
   * This activity can permit the user to display the solution
   * @override
   * @returns {boolean}
   */
  helpSolutionAllowed() {
    return true;
  }
}

Object.assign(WrittenAnswer.prototype, {
  /**
   * Number of unassigned cells
   * @name module:activities/text/WrittenAnswer.WrittenAnswer#nonAssignedCells
   * @type {number} */
  nonAssignedCells: 0,
  /**
   * Whether to use or not the cell's `idAss` field to check if pairings match
   * @name module:activities/text/WrittenAnswer.WrittenAnswer#useIdAss
   * @type {boolean} */
  useIdAss: true,
});

/**
 * The {@link module:Activity.ActivityPanel ActivityPanel} where {@link module:activities/text/WrittenAnswer.WrittenAnswer WrittenAnswer} activities are played.
 * @extends module:Activity.ActivityPanel
 */
export class WrittenAnswerPanel extends ActivityPanel {
  /**
   * WrittenAnswerPanel constructor
   * @param {module:Activity.Activity} act - The {@link module:Activity.Activity Activity} to which this Panel belongs
   * @param {module:JClicPlayer.JClicPlayer} ps - Any object implementing the methods defined in the
   * [PlayStation](http://projectestac.github.io/jclic/apidoc/edu/xtec/jclic/PlayStation.html) Java interface.
   * @param {external:jQuery} [$div] - The jQuery DOM element where this Panel will deploy
   */
  constructor(act, ps, $div) {
    super(act, ps, $div);
  }

  /**
   * Performs miscellaneous cleaning operations
   * @override
   */
  clear() {
    if (this.bgA) {
      this.bgA.end();
      this.bgA = null;
    }
    if (this.bgB) {
      this.bgB.end();
      this.bgB = null;
    }
  }

  /**
   * Prepares the visual components of the activity
   * @override
   */
  buildVisualComponents() {
    if (this.firstRun)
      super.buildVisualComponents();

    this.clear();

    const
      abcA = this.act.abc['primary'],
      abcB = this.act.abc['answers'],
      solved = this.act.abc['solvedPrimary'];

    if (abcA && abcB) {
      if (this.act.invAss)
        this.invAssCheck = Array(abcB.getNumCells()).fill(false);

      if (abcA.image) {
        abcA.setImgContent(this.act.project.mediaBag, null, false);
        if (abcA.animatedGifFile && !abcA.shaper.rectangularShapes && !this.act.shuffleA)
          this.$animatedBg = $('<span/>').css({
            'background-image': 'url(' + abcA.animatedGifFile + ')',
            'background-position': 'center',
            'background-repeat': 'no-repeat',
            position: 'absolute'
          }).appendTo(this.$div);
      }

      if (solved && solved.image)
        solved.setImgContent(this.act.project.mediaBag, null, false);

<<<<<<< HEAD
        this.bgA = ActiveBoxGrid.createEmptyGrid(null, this, this.act.margin, this.act.margin, abcA)

        let w = abcB.w
        if (this.act.boxGridPos === 'AUB' || this.act.boxGridPos === 'BUA')
          w = abcA.getTotalWidth()
        //
        // bgB will be used only as a placeholder for `$textField`
        this.bgB = new ActiveBoxGrid(null, this, abcB.bb, this.act.margin, this.act.margin, w, abcB.h, new Rectangular(1, 1))
        this.$form = $('<form/>', { id: 'form1' /*, action: '#'*/ })
        // Modified 05/Feb/2020: jQuery not catching submit event when on first activity
        this.$form[0].addEventListener('submit', event => {
          event.preventDefault()
          if (this.playing)
            this.setCurrentCell(this.currentCell)
          return false
        })

        this.$textField = $('<input/>', { type: 'text', size: 200 })
          .css(abcB.bb.getCSS())
          .css({
            position: 'absolute', top: 0, left: 0,
            border: 0, padding: 0, margin: 0,
            'text-align': 'center'
          })
          .attr({
            autocomplete: 'off',
            autocorrect: 'off',
            autocapitalize: 'off',
            spellcheck: 'false',
          })

        this.$div.append(this.$form.append(this.$textField))
        this.bgA.setContent(abcA, solved || null)
        this.bgA.setDefaultIdAss()
        if (this.$animatedBg)
          this.bgA.setCellAttr('tmpTrans', true)

        this.act.nonAssignedCells = 0
        for (let i = 0; i < this.bgA.getNumCells(); i++) {
          var bx = this.bgA.getActiveBox(i)
          if (bx.idAss === -1) {
            this.act.nonAssignedCells++
            bx.switchToAlt(this.ps)
          }
=======
      if (this.act.acp !== null) {
        const contentKit = [abcA, abcB];
        if (solved)
          contentKit.push(solved);
        this.act.acp.generateContent(abcA.nch, abcA.ncw, contentKit, false);
      }

      this.bgA = ActiveBoxGrid.createEmptyGrid(null, this, this.act.margin, this.act.margin, abcA);

      let w = abcB.w;
      if (this.act.boxGridPos === 'AUB' || this.act.boxGridPos === 'BUA')
        w = abcA.getTotalWidth();
      //
      // bgB will be used only as a placeholder for `$textField`
      this.bgB = new ActiveBoxGrid(null, this, abcB.style, this.act.margin, this.act.margin, w, abcB.h, new Rectangular(1, 1));
      this.$form = $('<form/>', { id: 'form1' /*, action: '#' */ });
      // Modified 05/Feb/2020: jQuery not catching submit event when on first activity
      this.$form[0].addEventListener('submit', event => {
        event.preventDefault();
        if (this.playing)
          this.setCurrentCell(this.currentCell);
        return false;
      });

      this.$textField = $('<input/>', { type: 'text', size: 200 })
        .css(abcB.style.getCSS())
        .css({
          position: 'absolute', top: 0, left: 0,
          border: 0, padding: 0, margin: 0,
          'text-align': 'center'
        })
        .attr({
          autocomplete: 'off',
          autocorrect: 'off',
          autocapitalize: 'off',
          spellcheck: 'false',
        });

      this.$div.append(this.$form.append(this.$textField));
      this.bgA.setContent(abcA, solved || null);
      this.bgA.setDefaultIdAss();
      if (this.$animatedBg)
        this.bgA.setCellAttr('tmpTrans', true);

      this.act.nonAssignedCells = 0;
      for (let i = 0; i < this.bgA.getNumCells(); i++) {
        var bx = this.bgA.getActiveBox(i);
        if (bx.idAss === -1) {
          this.act.nonAssignedCells++;
          bx.switchToAlt(this.ps);
>>>>>>> d52187d5
        }
      }
      this.bgA.setVisible(true);
      this.bgB.setVisible(false);
    }
  }

  /**
   * Basic initialization procedure
   * @override
   */
  initActivity() {
    super.initActivity();
    if (!this.firstRun)
      this.buildVisualComponents();
    else
      this.firstRun = false;

    if (this.bgA && this.bgB) {
      // Scramble cells
      if (this.act.shuffleA)
        this.shuffle([this.bgA], true, true);

      if (this.useOrder)
        this.currentItem = this.bgA.getNextItem(-1);

      this.setAndPlayMsg('initial', 'start');
      this.invalidate().update();
      this.playing = true;
    }
  }

  /**
   * Called by [JClicPlayer](JClicPlayer.html) when this activity panel is fully visible, just
   * after the initialization process.
   * @override
   */
  activityReady() {
    super.activityReady();
    this.setCurrentCell(0);
  }

  /**
   * Updates the graphic content of this panel.
   * This method will be called from {@link module:AWT.Container#update} when needed.
   * @override
   * @param {module:AWT.Rectangle} dirtyRegion - Specifies the area to be updated. When `null`,
   * it's the whole panel.
   */
  updateContent(dirtyRegion) {
    super.updateContent(dirtyRegion);
    if (this.bgA && this.$canvas) {
      const
        canvas = this.$canvas.get(-1),
        ctx = canvas.getContext('2d');
      if (!dirtyRegion)
        dirtyRegion = new Rectangle(0, 0, canvas.width, canvas.height);
      ctx.clearRect(dirtyRegion.pos.x, dirtyRegion.pos.y, dirtyRegion.dim.width, dirtyRegion.dim.height);
      this.bgA.update(ctx, dirtyRegion);
    }
    return this;
  }

  /**
   * Sets the real dimension of this panel.
   * @override
   * @param {module:AWT.Dimension} preferredMaxSize - The maximum surface available for the activity panel
   * @returns {module:AWT.Dimension}
   */
  setDimension(preferredMaxSize) {
    return (!this.bgA || !this.bgB || this.getBounds().equals(preferredMaxSize)) ?
      preferredMaxSize :
      BoxBag.layoutDouble(preferredMaxSize, this.bgA, this.bgB, this.act.boxGridPos, this.act.margin);
  }

  /**
   * Sets the size and position of this activity panel
   * @override
   * @param {module:AWT.Rectangle} rect
   */
  setBounds(rect) {
    if (this.$canvas)
      this.$canvas.remove();

    super.setBounds(rect);
    if (this.bgA || this.bgB) {
      const r = rect.clone();
      if (this.act.boxGridPos === 'AUB')
        r.height -= this.bgB.pos.y + this.act.margin / 2;
      else if (this.act.boxGridPos === 'AB')
        r.width -= this.bgB.pos.x + this.act.margin / 2;

      // Create the main canvas
      this.$canvas = $('<canvas width="' + r.dim.width + '" height="' + r.dim.height + '"/>').css({
        position: 'absolute',
        top: 0,
        left: 0
      });

      // Resize animated gif background
      if (this.bgA && this.$animatedBg) {
        var bgRect = this.bgA.getBounds();
        this.$animatedBg.css({
          left: bgRect.pos.x,
          top: bgRect.pos.y,
          width: bgRect.dim.width + 'px',
          height: bgRect.dim.height + 'px',
          'background-size': bgRect.dim.width + 'px ' + bgRect.dim.height + 'px'
        });
        this.$canvas.insertAfter(this.$animatedBg);
      } else
        this.$div.prepend(this.$canvas);

      if (this.$textField) {
        this.$textField.css({
          top: this.bgB.pos.y,
          left: this.bgB.pos.x,
          width: this.bgB.dim.width,
          height: this.bgB.dim.height,
          zIndex: 9
        });
      }
      // Repaint all
      this.invalidate().update();
    }
  }

<<<<<<< HEAD
    /**
     * Builds the accessible components needed for this ActivityPanel
     * This method is called when all main elements are placed and visible, when the activity is ready
     * to start or when resized.
     * @override
     */
    buildAccessibleComponents() {
      if (this.$canvas && this.accessibleCanvas) {
        super.buildAccessibleComponents()
        if (this.bgA)
          this.bgA.buildAccessibleElements(this.$canvas, this.$div, 'click')
        // bgB has a regular input element, so it's already accessible
      }
    }

    /**
     * Checks if all inverse associations are done
     * @returns {boolean}
     */
    checkInvAss() {
      return this.act.invAss && this.invAssCheck && this.invAssCheck.every(chk => chk)
=======
  /**
   * Builds the accessible components needed for this ActivityPanel
   * This method is called when all main elements are placed and visible, when the activity is ready
   * to start or when resized.
   * @override
   */
  buildAccessibleComponents() {
    if (this.$canvas && this.accessibleCanvas) {
      super.buildAccessibleComponents();
      if (this.bgA)
        this.bgA.buildAccessibleElements(this.$canvas, this.$div, 'click');
      // bgB has a regular input element, so it's already accessible
>>>>>>> d52187d5
    }
  }

  /**
   * Checks if all inverse associations are done
   * @returns {boolean}
   */
  checkInvAss() {
    return this.act.invAss && this.invAssCheck && this.invAssCheck.every(chk => chk);
  }

  /**
   * Updates the currently selected cell, evaluating the answer written by the user on the text field.
   * @param {number} i - Index into the {@link module:boxes/ActiveBoxbag.ActiveBoxBag ActiveBoxBag} of the cell to make active
   * @param {function[]} delayedActions - If set, store the the action in this array for future execution
   */
  setCurrentCell(i, delayedActions = null) {
    if (!this.playing)
      return;

    let
      bx = null,
      m = false;

    if (this.currentCell !== -1) {
      let ok = false;
      bx = this.bgA ? this.bgA.getActiveBoxWithIdLoc(this.currentCell) : null;
      if (bx) {
        bx.setMarked(false);
        const
          src = bx.getDescription(),
          id = bx.idAss,
          txCheck = id >= 0 ? this.act.abc['answers'].getActiveBoxContent(id).text : '',
          txAnswer = this.$textField.val().trim();
        if (compareMultipleOptions(txAnswer, txCheck, false, this.act.numericContent)) {
          ok = true;
          bx.idAss = -1;
          // When in multiple-answer, fill-in textField with the first valid option:
          const p = txCheck.indexOf('|');
          if (p >= 0)
            this.$textField.val(txCheck.substring(0, p));

          if (this.act.abc['solvedPrimary']) {
            bx.switchToAlt(this.ps);
            m = bx.playMedia(this.ps, delayedActions);
          } else
            bx.clear();
          if (this.act.invAss && id >= 0 && id < this.invAssCheck.length) {
            this.invAssCheck[id] = true;
          }
          if (this.act.useOrder)
            this.currentItem = this.bgA.getNextItem(this.currentItem);
        }

        const cellsPlaced = this.bgA.countCellsWithIdAss(-1);
        if (txAnswer.length > 0) {
          this.ps.reportNewAction(this.act, 'WRITE', src, txAnswer, ok, cellsPlaced);
        }
        if (ok && (this.checkInvAss() || cellsPlaced === this.bgA.getNumCells())) {
          this.finishActivity(true);
          this.$textField.prop('disabled', true);
          this.invalidate().update();
          return;
        } else if (!m && txAnswer.length > 0)
          this.playEvent(ok ? 'actionOk' : 'actionError');
      }
    }

    bx = this.bgA ?
      this.act.useOrder ?
        this.bgA.getBox(this.currentItem) :
        this.bgA.getActiveBoxWithIdLoc(i) :
      null;

    if (this.bgA && (!bx || bx.idAss === -1)) {
      for (var j = 0; j < this.bgA.getNumCells(); j++) {
        bx = this.bgA.getActiveBoxWithIdLoc(j);
        if (bx.idAss !== -1)
          break;
      }
      if (bx && bx.idAss === -1) {
        this.finishActivity(false);
        this.$textField.prop('disabled', true);
        this.invalidate().update();
        return;
      }
    }
    // Draw border only if it has more than one cell
    if (bx && this.bgA && this.bgA.getNumCells() > 1)
      bx.setMarked(true);
    if (bx)
      this.currentCell = bx.idLoc;
    this.$textField.val('');
    this.$textField.focus();
    this.invalidate().update();
    if (bx)
      bx.playMedia(this.ps, delayedActions);
  }

  /**
   * Main handler used to process mouse, touch, keyboard and edit events
   * @override
   * @param {external:Event} event - The HTML event to be processed
   * @returns {boolean} - When this event handler returns `false`, jQuery will stop its
   * propagation through the DOM tree. See: {@link http://api.jquery.com/on}
   */
  processEvent(event) {
    if (this.playing) {
      // Array to be filled with actions to be executed at the end of event processing
      const delayedActions = [];
      switch (event.type) {
        case 'click':
          event.preventDefault();
          this.ps.stopMedia(1);
          const p = new Point(
            event.pageX - this.$div.offset().left,
            event.pageY - this.$div.offset().top);

          // Avoid clicks on the text field
          if (this.bgB.contains(p)) {
            this.$textField.focus();
            break;
          }

          const bx = this.bgA ? this.bgA.findActiveBox(p) : null;
          if (bx && !bx.isInactive()) {
            if (bx.getContent() && bx.getContent().mediaContent === null)
              this.playEvent('CLICK');
            this.setCurrentCell(bx.idLoc, delayedActions);
          }
          break;

        case 'change':
          event.preventDefault();
          this.setCurrentCell(this.currentCell, delayedActions);
          break;
      }
      delayedActions.forEach(action => action());
      return false;
    }
  }
}

Object.assign(WrittenAnswerPanel.prototype, {
  /**
   * The input text field where users write the answers
   * @name module:activities/text/WrittenAnswer.WrittenAnswerPanel#$textField
   * @type {external:jQuery} */
  $textField: null,
  /**
   * Array for storing checked associations
   * @name module:activities/text/WrittenAnswer.WrittenAnswerPanel#invAssCheck
   * @type {boolean[]} */
  invAssCheck: null,
  /**
   * The {@link module:boxes/ActiveBoxbag.ActiveBoxBag ActiveBoxBag} object containing the questions
   * @name module:activities/text/WrittenAnswer.WrittenAnswerPanel#bgA
   * @type {module:boxes/ActiveBoxBag.ActiveBoxBag} */
  bgA: null,
  /**
   * An optional {@link module:boxes/ActiveBoxbag.ActiveBoxBag ActiveBoxBag} with content displayed as cells are solved.
   * @name module:activities/text/WrittenAnswer.WrittenAnswerPanel#bgB
   * @type {module:boxes/ActiveBoxBag.ActiveBoxBag} */
  bgB: null,
  /**
   * The currently selected cell
   * @name module:activities/text/WrittenAnswer.WrittenAnswerPanel#currentCell
   * @type {number} */
  currentCell: -1,
  /**
   * Mouse events intercepted by this panel
   * @override
   * @name module:activities/text/WrittenAnswer.WrittenAnswerPanel#events
   * @type {string[]} */
  events: ['click', 'change'],
});

/**
 * Panel class associated to this type of activity: {@link module:activities/text/WrittenAnswer.WrittenAnswerPanel WrittenAnswerPanel}
 * @type {class} */
WrittenAnswer.Panel = WrittenAnswerPanel;

// Register activity class
export default Activity.registerClass('@text.WrittenAnswer', WrittenAnswer);<|MERGE_RESOLUTION|>--- conflicted
+++ resolved
@@ -182,52 +182,6 @@
       if (solved && solved.image)
         solved.setImgContent(this.act.project.mediaBag, null, false);
 
-<<<<<<< HEAD
-        this.bgA = ActiveBoxGrid.createEmptyGrid(null, this, this.act.margin, this.act.margin, abcA)
-
-        let w = abcB.w
-        if (this.act.boxGridPos === 'AUB' || this.act.boxGridPos === 'BUA')
-          w = abcA.getTotalWidth()
-        //
-        // bgB will be used only as a placeholder for `$textField`
-        this.bgB = new ActiveBoxGrid(null, this, abcB.bb, this.act.margin, this.act.margin, w, abcB.h, new Rectangular(1, 1))
-        this.$form = $('<form/>', { id: 'form1' /*, action: '#'*/ })
-        // Modified 05/Feb/2020: jQuery not catching submit event when on first activity
-        this.$form[0].addEventListener('submit', event => {
-          event.preventDefault()
-          if (this.playing)
-            this.setCurrentCell(this.currentCell)
-          return false
-        })
-
-        this.$textField = $('<input/>', { type: 'text', size: 200 })
-          .css(abcB.bb.getCSS())
-          .css({
-            position: 'absolute', top: 0, left: 0,
-            border: 0, padding: 0, margin: 0,
-            'text-align': 'center'
-          })
-          .attr({
-            autocomplete: 'off',
-            autocorrect: 'off',
-            autocapitalize: 'off',
-            spellcheck: 'false',
-          })
-
-        this.$div.append(this.$form.append(this.$textField))
-        this.bgA.setContent(abcA, solved || null)
-        this.bgA.setDefaultIdAss()
-        if (this.$animatedBg)
-          this.bgA.setCellAttr('tmpTrans', true)
-
-        this.act.nonAssignedCells = 0
-        for (let i = 0; i < this.bgA.getNumCells(); i++) {
-          var bx = this.bgA.getActiveBox(i)
-          if (bx.idAss === -1) {
-            this.act.nonAssignedCells++
-            bx.switchToAlt(this.ps)
-          }
-=======
       if (this.act.acp !== null) {
         const contentKit = [abcA, abcB];
         if (solved)
@@ -278,7 +232,6 @@
         if (bx.idAss === -1) {
           this.act.nonAssignedCells++;
           bx.switchToAlt(this.ps);
->>>>>>> d52187d5
         }
       }
       this.bgA.setVisible(true);
@@ -406,29 +359,6 @@
     }
   }
 
-<<<<<<< HEAD
-    /**
-     * Builds the accessible components needed for this ActivityPanel
-     * This method is called when all main elements are placed and visible, when the activity is ready
-     * to start or when resized.
-     * @override
-     */
-    buildAccessibleComponents() {
-      if (this.$canvas && this.accessibleCanvas) {
-        super.buildAccessibleComponents()
-        if (this.bgA)
-          this.bgA.buildAccessibleElements(this.$canvas, this.$div, 'click')
-        // bgB has a regular input element, so it's already accessible
-      }
-    }
-
-    /**
-     * Checks if all inverse associations are done
-     * @returns {boolean}
-     */
-    checkInvAss() {
-      return this.act.invAss && this.invAssCheck && this.invAssCheck.every(chk => chk)
-=======
   /**
    * Builds the accessible components needed for this ActivityPanel
    * This method is called when all main elements are placed and visible, when the activity is ready
@@ -441,7 +371,6 @@
       if (this.bgA)
         this.bgA.buildAccessibleElements(this.$canvas, this.$div, 'click');
       // bgB has a regular input element, so it's already accessible
->>>>>>> d52187d5
     }
   }
 
