/**
 *  File    : activities/panels/Explore.js
 *  Created : 04/06/2015
 *  By      : Francesc Busquets <francesc@gmail.com>
 *
 *  JClic.js
 *  An HTML5 player of JClic activities
 *  https://projectestac.github.io/jclic.js
 *
 *  @source https://github.com/projectestac/jclic.js
 *
 *  @license EUPL-1.2
 *  @licstart
 *  (c) 2000-2020 Educational Telematic Network of Catalonia (XTEC)
 *
 *  Licensed under the EUPL, Version 1.1 or -as soon they will be approved by
 *  the European Commission- subsequent versions of the EUPL (the "Licence");
 *  You may not use this work except in compliance with the Licence.
 *
 *  You may obtain a copy of the Licence at:
 *  https://joinup.ec.europa.eu/software/page/eupl
 *
 *  Unless required by applicable law or agreed to in writing, software
 *  distributed under the Licence is distributed on an "AS IS" basis, WITHOUT
 *  WARRANTIES OR CONDITIONS OF ANY KIND, either express or implied. See the
 *  Licence for the specific language governing permissions and limitations
 *  under the Licence.
 *  @licend
 *  @module
 */

import $ from 'jquery';
import { Activity, ActivityPanel } from '../../Activity';
import ActiveBoxGrid from '../../boxes/ActiveBoxGrid';
import BoxBag from '../../boxes/BoxBag';
import { Rectangle, Point } from '../../AWT';
import Rectangular from '../../shapers/Rectangular';

/**
 * This class of {@link module:Activity.Activity Activity} shows a panel with {@link module:boxes/ActiveBox.ActiveBox ActiveBox} objects. Users can click
 * on this objects to obtain associated information. This associated information, displayed in
 * a second panel, can be text graphics, sound, video... or a combination of them.
 * @extends module:Activity.Activity
 */
export class Explore extends Activity {
  /**
   * Explore constructor
   * @param {module:project/JClicProject.JClicProject} project - The {@link module:project/JClicProject.JClicProject JClicProject} to which this activity belongs
   */
  constructor(project) {
    super(project);
  }

  /**
   * Activities of this type never end, so automatic sequences must pause here
   * @override
   * @returns {boolean}
   */
  mustPauseSequence() {
    return true;
  }

  /**
   * Retrieves the minimum number of actions needed to solve this activity
   * @override
   * @returns {number}
   */
  getMinNumActions() {
    return 0;
  }

  /**
   * Usually this activity don't use random to shuffle internal components, but in some cases
   * can make use of it.
   * @override
   * @returns {boolean}
   */
  hasRandom() {
    return true;
  }
}

/**
 * The {@link module:Activity.ActivityPanel ActivityPanel} where {@link module:activities/panels/Explore.Explore Explore} activities are played.
 * @extends module:Activity.ActivityPanel
 */
export class ExplorePanel extends ActivityPanel {
  /**
   * ExplorePanel constructor
   * @param {module:Activity.Activity} act - The {@link module:Activity.Activity Activity} to which this Panel belongs
   * @param {module:JClicPlayer.JClicPlayer} ps - Any object implementing the methods defined in the
   * [PlayStation](http://projectestac.github.io/jclic/apidoc/edu/xtec/jclic/PlayStation.html) Java interface.
   * @param {external:jQuery} [$div] - The jQuery DOM element where this Panel will deploy
   */
  constructor(act, ps, $div) {
    super(act, ps, $div);
  }

  /**
   * Miscellaneous cleaning operations
   * @override
   */
  clear() {
    if (this.bgA) {
      this.bgA.end();
      this.bgA = null;
    }
    if (this.bgB) {
      this.bgB.end();
      this.bgB = null;
    }
  }

  /**
   * Prepares the visual components of the activity
   * @override
   */
  buildVisualComponents() {
    if (this.firstRun)
      super.buildVisualComponents();
    this.clear();
    const
      abcA = this.act.abc['primary'],
      abcB = this.act.abc['secondary'];

    if (abcA && abcB) {
      if (abcA.image) {
        abcA.setImgContent(this.act.project.mediaBag, null, false);
        if (abcA.animatedGifFile && !abcA.shaper.rectangularShapes && !this.act.shuffleA)
          this.$animatedBg = $('<span/>').css({
            'background-image': `url(${abcA.animatedGifFile})`,
            'background-position': 'center',
            'background-repeat': 'no-repeat',
            position: 'absolute'
          }).appendTo(this.$div);
      }

      if (abcB.image)
        abcB.setImgContent(this.act.project.mediaBag, null, false);

      if (this.act.acp !== null)
        this.act.acp.generateContent(abcA.nch, abcA.ncw, [abcA, abcB], false);

      this.bgA = ActiveBoxGrid.createEmptyGrid(null, this, this.act.margin, this.act.margin, abcA);
      const w = (this.act.boxGridPos === 'AUB' || this.act.boxGridPos === 'BUA') ? abcA.getTotalWidth() : abcB.w;
      this.bgB = new ActiveBoxGrid(null, this, abcB.style, this.act.margin, this.act.margin, w, abcB.h, new Rectangular(1, 1));

      this.bgA.setContent(abcA);
      this.bgA.setDefaultIdAss();
      if (this.$animatedBg)
        this.bgA.setCellAttr('tmpTrans', true);
      this.bgB.getActiveBox(0).setInactive(false);
      this.bgA.setVisible(true);
      this.bgB.setVisible(true);
    }
  }

  /**
   * Basic initialization procedure
   * @override
   */
  initActivity() {
    super.initActivity();
    if (!this.firstRun)
      this.buildVisualComponents();
    else
      this.firstRun = false;

    if (this.bgA && this.bgB) {
      // Scramble cells
      if (this.act.shuffleA)
        this.shuffle([this.bgA], true, true);

      if (this.useOrder)
        this.currentItem = this.bgA.getNextItem(-1);

      this.setAndPlayMsg('initial', 'start');
      this.invalidate().update();
      this.playing = true;
    }
  }

  /**
   * Updates the graphic content of this panel.
   * This method will be called from {@link module:AWT.Container#update} when needed.
   * @override
   * @param {module:AWT.Rectangle} dirtyRegion - Specifies the area to be updated. When `null`,
   * it's the whole panel.
   */
  updateContent(dirtyRegion) {
    super.updateContent(dirtyRegion);
    if (this.bgA && this.bgB && this.$canvas) {
      const
        canvas = this.$canvas.get(-1),
        ctx = canvas.getContext('2d');
      if (!dirtyRegion)
        dirtyRegion = new Rectangle(0, 0, canvas.width, canvas.height);
      ctx.clearRect(dirtyRegion.pos.x, dirtyRegion.pos.y, dirtyRegion.dim.width, dirtyRegion.dim.height);
      this.bgA.update(ctx, dirtyRegion);
      this.bgB.update(ctx, dirtyRegion);
    }
    return this;
  }

  /**
   * Sets the real dimension of this panel.
   * @override
   * @param {module:AWT.Dimension} preferredMaxSize - The maximum surface available for the activity panel
   * @returns {module:AWT.Dimension}
   */
  setDimension(preferredMaxSize) {
    return !this.bgA || !this.bgB || this.getBounds().equals(preferredMaxSize) ?
      preferredMaxSize :
      BoxBag.layoutDouble(preferredMaxSize, this.bgA, this.bgB, this.act.boxGridPos, this.act.margin);
  }

  /**
   * Sets the size and position of this activity panel
   * @override
   * @param {module:AWT.Rectangle} rect
   */
  setBounds(rect) {
    if (this.$canvas)
      this.$canvas.remove();
    super.setBounds(rect);

    if (this.bgA || this.bgB) {
      // Create the main canvas
      this.$canvas = $(`<canvas width="${rect.dim.width}" height="${rect.dim.height}"/>`).css({
        position: 'absolute',
        top: 0,
        left: 0
      });
      // Resize animated gif background
      if (this.$animatedBg) {
        const bgRect = this.bgA.getBounds();
        this.$animatedBg.css({
          left: bgRect.pos.x,
          top: bgRect.pos.y,
          width: `${bgRect.dim.width}px`,
          height: `${bgRect.dim.height}px`,
          'background-size': `${bgRect.dim.width}px ${bgRect.dim.height}px`
        });
      }
      this.$div.append(this.$canvas);
      // Repaint all
      this.invalidate().update();
    }
  }

  /**
   * Builds the accessible components needed for this ActivityPanel
   * This method is called when all main elements are placed and visible, when the activity is ready
   * to start or when resized.
   * @override
   */
  buildAccessibleComponents() {
    if (this.$canvas && this.accessibleCanvas) {
      super.buildAccessibleComponents();
      if (this.bgA)
        this.bgA.buildAccessibleElements(this.$canvas, this.$div);
      if (this.bgB)
        this.bgB.buildAccessibleElements(this.$canvas, this.$div);
    }
  }

  /**
   * Main handler used to process mouse, touch, keyboard and edit events
   * @override
   * @param {external:Event} event - The HTML event to be processed
   * @returns {boolean} - When this event handler returns `false`, jQuery will stop its
   * propagation through the DOM tree. See: {@link http://api.jquery.com/on}
   */
  processEvent(event) {
    if (this.playing) {
      const p = new Point(
        event.pageX - this.$div.offset().left,
        event.pageY - this.$div.offset().top),
        // Array to be filled with actions to be executed at the end of event processing
        delayedActions = [];

      switch (event.type) {
        case 'click':
          this.ps.stopMedia(1);
          const bx1 = this.bgA.findActiveBox(p);
          if (bx1) {
            const bx2 = this.bgB.getActiveBox(0);
            if (bx1.idAss !== -1 && (!this.act.useOrder || bx1.idOrder === this.currentItem)) {
              bx2.setContent(this.act.abc['secondary'], bx1.idAss);
              if (!bx2.playMedia(this.ps, delayedActions) && !bx1.playMedia(this.ps, delayedActions))
                this.playEvent('CLICK');
              if (this.act.useOrder)
                this.currentItem = this.bgA.getNextItem(this.currentItem);
              this.ps.reportNewAction(this.act, 'SELECT', bx1.getDescription(), bx2.getDescription(), true, 0);
              // Modified May 2020: Focusing `accessibleElement` will always draw a border on bx2
              // if (bx2.$accessibleElement)
              //   bx2.$accessibleElement.focus();

<<<<<<< HEAD
        switch (event.type) {
          case 'click':
            this.ps.stopMedia(1)
            const bx1 = this.bgA.findActiveBox(p)
            if (bx1) {
              const bx2 = this.bgB.getActiveBox(0)
              if (bx1.idAss !== -1 && (!this.act.useOrder || bx1.idOrder === this.currentItem)) {
                bx2.setContent(this.act.abc['secondary'], bx1.idAss)
                if (!bx2.playMedia(this.ps, delayedActions) && !bx1.playMedia(this.ps, delayedActions))
                  this.playEvent('CLICK')
                if (this.act.useOrder)
                  this.currentItem = this.bgA.getNextItem(this.currentItem)
                this.ps.reportNewAction(this.act, 'SELECT', bx1.getDescription(), bx2.getDescription(), true, 0)
                // Modified May 2020: Focusing `accessibleElement` will always draw a border on bx2
                // if (bx2.$accessibleElement)
                //   bx2.$accessibleElement.focus()

                // Clic 3.0 behavior, applied only to one-cell activities:
                if (bx1.idAss === 0 && this.bgA.getNumCells() === 1) {
                  const seq = this.act.project.activitySequence;
                  const ase = seq.getCurrentAct();
                  if (ase && seq.hasNextAct(true) && ase.delay > 0
                    && (seq.getNavButtonsFlag() !== 'both' && seq.getNavButtonsFlag() !== 'fwd')) {
                    this.finishActivity(true);
                  }
                }

              } else {
                bx2.clear()
                bx2.setInactive(false)
=======
              // Clic 3.0 behavior, applied only to one-cell activities:
              if (bx1.idAss === 0 && this.bgA.getNumCells() === 1) {
                const seq = this.act.project.activitySequence;
                const ase = seq.getCurrentAct();
                if (ase && seq.hasNextAct(true) && ase.delay > 0
                  && (seq.getNavButtonsFlag() !== 'both' && seq.getNavButtonsFlag() !== 'fwd')) {
                  this.finishActivity(true);
                }
>>>>>>> d52187d5
              }

            } else {
              bx2.clear();
              bx2.setInactive(false);
            }
            this.update();
          }
          break;
      }
      delayedActions.forEach(action => action());
      event.preventDefault();
    }
  }
}

Object.assign(ExplorePanel.prototype, {
  /**
   * The {@link module:boxes/ActiveBoxbag.ActiveBoxBag ActiveBoxBag} object containing the information to be displayed in the `primary` panel
   * @name module:activities/panels/Explore.ExplorePanel#bgA
   * @type {module:boxes/ActiveBoxBag.ActiveBoxBag} */
  bgA: null,
  /**
   * The {@link module:boxes/ActiveBoxbag.ActiveBoxBag ActiveBoxBag} object containing the information associated to `primary` elements.
   * Only one of this elements will be showed for each click done in the `primary` panel.
   * @name module:activities/panels/Explore.ExplorePanel#bgB
   * @type {module:boxes/ActiveBoxBag.ActiveBoxBag} */
  bgB: null,
  /**
   * List of mouse, touch and keyboard events intercepted by this panel
   * @override
   * @name module:activities/panels/Explore.ExplorePanel#events
   * @type {string[]} */
  events: ['click'],
});

/**
 * Panel class associated to this type of activity: {@link module:activities/panels/Explore.ExplorePanel ExplorePanel}
 * @type {class} */
Explore.Panel = ExplorePanel;

// Register activity class
export default Activity.registerClass('@panels.Explore', Explore);<|MERGE_RESOLUTION|>--- conflicted
+++ resolved
@@ -296,38 +296,6 @@
               // if (bx2.$accessibleElement)
               //   bx2.$accessibleElement.focus();
 
-<<<<<<< HEAD
-        switch (event.type) {
-          case 'click':
-            this.ps.stopMedia(1)
-            const bx1 = this.bgA.findActiveBox(p)
-            if (bx1) {
-              const bx2 = this.bgB.getActiveBox(0)
-              if (bx1.idAss !== -1 && (!this.act.useOrder || bx1.idOrder === this.currentItem)) {
-                bx2.setContent(this.act.abc['secondary'], bx1.idAss)
-                if (!bx2.playMedia(this.ps, delayedActions) && !bx1.playMedia(this.ps, delayedActions))
-                  this.playEvent('CLICK')
-                if (this.act.useOrder)
-                  this.currentItem = this.bgA.getNextItem(this.currentItem)
-                this.ps.reportNewAction(this.act, 'SELECT', bx1.getDescription(), bx2.getDescription(), true, 0)
-                // Modified May 2020: Focusing `accessibleElement` will always draw a border on bx2
-                // if (bx2.$accessibleElement)
-                //   bx2.$accessibleElement.focus()
-
-                // Clic 3.0 behavior, applied only to one-cell activities:
-                if (bx1.idAss === 0 && this.bgA.getNumCells() === 1) {
-                  const seq = this.act.project.activitySequence;
-                  const ase = seq.getCurrentAct();
-                  if (ase && seq.hasNextAct(true) && ase.delay > 0
-                    && (seq.getNavButtonsFlag() !== 'both' && seq.getNavButtonsFlag() !== 'fwd')) {
-                    this.finishActivity(true);
-                  }
-                }
-
-              } else {
-                bx2.clear()
-                bx2.setInactive(false)
-=======
               // Clic 3.0 behavior, applied only to one-cell activities:
               if (bx1.idAss === 0 && this.bgA.getNumCells() === 1) {
                 const seq = this.act.project.activitySequence;
@@ -336,7 +304,6 @@
                   && (seq.getNavButtonsFlag() !== 'both' && seq.getNavButtonsFlag() !== 'fwd')) {
                   this.finishActivity(true);
                 }
->>>>>>> d52187d5
               }
 
             } else {
