--- conflicted
+++ resolved
@@ -150,88 +150,6 @@
         return;
       }
 
-<<<<<<< HEAD
-      if (!this.data)
-        this.getFullPathPromise().then(fullPath => {
-          switch (this.type) {
-            case 'font':
-              const
-                format = this.ext === 'ttf' ? 'truetype' : this.ext === 'otf' ? 'embedded-opentype' : this.ext,
-                css = `@font-face{font-family:"${this.fontName}";src:url(${fullPath}) format("${format}");}`
-
-              Utils.appendStyleAtHead(css, ps)
-              this.data = new AWT.Font(this.name)
-              this.ready = true
-              break
-
-            case 'image':
-              this.data = new Image()
-              $(this.data).on('load', () => this._onReady.call(this))
-              this.data.src = fullPath
-              break
-
-            case 'audio':
-            case 'video':
-              this.data = document.createElement(this.type)
-              $(this.data).on('canplay', () => this._onReady.call(this))
-              this.data.src = fullPath
-              // Forced call to "load" because the 'canplay' event is not fired in Android < 7 just setting 'src' (until 'play')
-              // See: https://stackoverflow.com/questions/44344242/canplay-event-does-not-occur-on-google-chrome-mobile-until-audio-play-is-calle
-              this.data.load()
-              // --------------------------------------------------
-              this.data.pause()
-              break
-
-            case 'anim':
-              this.data = $(`<object type"application/x-shockwave-flash" width="300" height="200" data="${fullPath}"/>`).get(-1)
-              // Unable to check the loading progress in elements of type `object`. so we mark it always as `ready`:
-              this.ready = true
-              break
-
-            case 'xml':
-              $.get(fullPath, null, null, 'xml').done(xmlData => {
-                const children = xmlData ? xmlData.children || xmlData.childNodes : null
-                this.data = children && children.length > 0 ? Utils.parseXmlNode(children[0]) : null
-                this._onReady()
-              }).fail(err => {
-                Utils.log('error', `Error loading ${this.name}: ${err}`)
-                this._onReady()
-              })
-              break
-
-            case 'midi':
-              const request = new XMLHttpRequest()
-              request.onreadystatechange = () => {
-                if (request.readyState === 4) {
-                  if (request.status === 200)
-                    this.data = new MidiAudioPlayer(request.response, ps && ps.options)
-                  else
-                    Utils.log('error', `Error loading ${this.name}: ${request.statusText}`)
-                  this._onReady()
-                }
-              }
-              request.open('GET', fullPath, true)
-              request.responseType = 'arraybuffer'
-              request.send()
-
-              /* USING 'fetch':
-              fetch(fullPath)
-                .then(res => res.arrayBuffer())
-                .then(result => {
-                  this.data = new MidiAudioPlayer(result)
-                  this._onReady()
-                })
-                .catch(err => {
-                  Utils.log('error', `Error loading ${this.name}: ${err}`)
-                  this._onReady()
-                })
-              */
-              break
-
-            default:
-              Utils.log('trace', `Media currently not supported: ${this.name}`)
-              this.ready = true
-=======
       // Ported from PHP [http://www.php.net/manual/en/function.imagecreatefromgif.php#104473]
       // an animated gif contains multiple "frames", with each frame having a
       // header made up of:
@@ -254,7 +172,6 @@
               log('debug', `Animated GIF detected: ${this.file}`);
               break;
             }
->>>>>>> d52187d5
           }
         }
       }
