--- conflicted
+++ resolved
@@ -209,31 +209,11 @@
       if (font)
         Object.assign(this._metrics, font._metrics);
 
-<<<<<<< HEAD
-    /**
-     * Calculates the font metrics and returns its height
-     * @returns {number} - The font height
-     */
-    getHeight() {
-      return this.getMetrics().height
-    }
-
-    /**
-     * Calculates the font metrics
-     * @returns {Object} - The current font metrics
-     */
-    getMetrics() {
-=======
->>>>>>> d52187d5
       if (this._metrics.height < 0) {
         this._calcHeight();
         if (this._metrics.height > 0)
           Font.ALREADY_CALCULATED_FONTS.push(this);
       }
-<<<<<<< HEAD
-      return this._metrics
-=======
->>>>>>> d52187d5
     }
     return this._metrics;
   }
@@ -246,48 +226,6 @@
     return this.getMetrics().height;
   }
 
-<<<<<<< HEAD
-    /**
-     * Gets the codification of this font in a single string, suitable to be used in a `font`
-     * CSS attribute.
-     * @returns {String} - A string with all the CSS font properties concatenated
-     */
-    cssFont() {
-      return `${this.italic ? 'italic ' : 'normal'} ${this.variant === '' ? 'normal' : this.variant} ${this.bold ? 'bold ' : 'normal'} ${this.size}px ${this.family}`
-    }
-
-    /**
-     * The {@link https://developer.mozilla.org/en-US/docs/Web/API/TextMetrics TextMetrics} object used
-     * by {@link https://developer.mozilla.org/en-US/docs/Web/API/CanvasRenderingContext2D CanvasRenderingContext2D}
-     * does not provide a `heigth` value for rendered text.
-     * This {@link http://stackoverflow.com/questions/1134586/how-can-you-find-the-height-of-text-on-an-html-canvas stackoverflow question}
-     * has an excellent response by Daniel Earwicker explaining how to measure the
-     * vertical dimension of rendered text using a `span` element.
-     * The code has been slighty adapted to deal with Font objects.
-     *
-     * _Warning_: Do not call this method direcly. Use {@link Font#getHeight getHeight()} or {@link Font#getMetrics getMetrics()} instead
-     *
-     * @returns {Font}
-     */
-    _calcHeight() {
-      const
-        $text = $('<span/>').html('Hg').css(this.toCss()),
-        $block = $('<div/>').css({ display: 'inline-block', width: '1px', height: '0px' }),
-        $div = $('<div/>').append($text, $block)
-
-      $('body').append($div)
-      try {
-        $block.css({ verticalAlign: 'baseline' })
-        this._metrics.ascent = $block.offset().top - $text.offset().top
-        $block.css({ verticalAlign: 'bottom' })
-        this._metrics.height = $block.offset().top - $text.offset().top
-        this._metrics.descent = this._metrics.height - this._metrics.ascent
-      } finally {
-        $div.remove()
-      }
-      return this
-    }
-=======
   /**
    * Translates the Font properties into CSS statements
    * @param {object} css - The object where to add CSS properties. When null or undefined, a new
@@ -317,7 +255,6 @@
   cssFont() {
     return `${this.italic ? 'italic ' : 'normal'} ${this.variant === '' ? 'normal' : this.variant} ${this.bold ? 'bold ' : 'normal'} ${this.size}px ${this.family}`;
   }
->>>>>>> d52187d5
 
   /**
    * The {@link https://developer.mozilla.org/en-US/docs/Web/API/TextMetrics TextMetrics} object used
@@ -352,105 +289,6 @@
   }
 
   /**
-<<<<<<< HEAD
-   * Array of font objects with already calculated heights */
-  Font.ALREADY_CALCULATED_FONTS = []
-
-  /**
-   * Array of font names already loaded from Google Fonts, or generic names provided by browsers by default
-   * See: https://developer.mozilla.org/en-US/docs/Web/CSS/font-family */
-  Font.ALREADY_LOADED_FONTS = ['serif', 'sans-serif', 'monospace', 'cursive', 'fantasy']
-
-  /**
-   * Google Fonts equivalent for special fonts used in some JClic projects.
-   * More substitutions can be added to the list for specific projects indicating a
-   * `fontSubstitutions` object in the `data-options` attribute of the HTML `div` element
-   * containing the player.
-   * For example:
-   * `<div class ="JClic" data-project="demo.jclic" data-options='{"fontSubstitutions":{"arial":"Arimo"}}'/>`
-   */
-  Font.SUBSTITUTIONS = {
-    // Lowercase versions of JDK Logical Fonts (see: https://docs.oracle.com/javase/tutorial/2d/text/fonts.html)
-    'dialog': 'sans-serif',
-    'dialoginput': 'sans-serif',
-    'monospaced': 'monospace',
-    //'serif': 'serif',
-    'sansserif': 'sans-serif',
-    // Other fonts commonly used in JClic activities, mapped to similar Google Fonts
-    'abc': 'Kalam',
-    'a.c.m.e. secret agent': 'Permanent Marker',
-    'comic sans ms': 'Patrick Hand',
-    'impact': 'Oswald',
-    'massallera': 'Vibur',
-    'memima': 'Vibur',
-    'memima_n1': 'Vibur',
-    'memima_n2': 'Vibur',
-    'memimas-regularalternate': 'Vibur',
-    'palmemim': 'Vibur',
-    'zurichcalligraphic': 'Felipa'
-  }
-
-  Object.assign(Font.prototype, {
-    /**
-     * The `font-family` property
-     * @name Font#family
-     * @type {string} */
-    family: 'Arial',
-    /**
-     * The font size
-     * __Warning__: Do not change `size` directly. Use the {@link Font#setSize|setSize()}
-     * method instead.
-     * @name Font#size
-     * @type {number} */
-    size: 17,
-    /**
-     * The font _bold_ value
-     * @name Font#bold
-     * @type {number} */
-    bold: 0,
-    /**
-     * The font _italic_ value
-     * @name Font#italic
-     * @type {number} */
-    italic: 0,
-    /**
-     * The font _variant_ value
-     * @name Font#variant
-     * @type {string}*/
-    variant: '',
-    /**
-     * The font *_metrics* property contains the values for `ascent`, `descent` and `height`
-     * attributes. Vertical font metrics are calculated in
-     * {@link Font#_calcHeight|calcHeight()} as needed.
-     * @name Font#_metrics
-     * @private
-     * @type {{ascent: number, descent: number, height: number}} */
-    _metrics: { ascent: -1, descent: -1, height: -1 },
-  })
-
-  /**
-   * Contains parameters and methods to draw complex color gradients
-   * @class
-   */
-  class Gradient {
-    /**
-     * Gradient constructor
-     * @param {string} c1 - The initial color, in any CSS-valid form.
-     * @param {string} c2 - The final color, in any CSS-valid form.
-     * @param {number=} [angle=0] - The inclination of the gradient relative to the horizontal line.
-     * @param {number=} [cycles=1] - The number of times the gradient will be repeated.
-     */
-    constructor(c1, c2, angle, cycles) {
-      if (c1)
-        this.c1 = c1
-      if (c2)
-        this.c2 = c2
-      if (typeof angle === 'number')
-        this.angle = angle % 360
-      if (typeof cycles === 'number')
-        this.cycles = cycles
-    }
-=======
    * Checks if two Font objects are equivalent
    * @param {module:AWT.Font} font - The Font object to compare against this one
    * @returns {boolean} - `true` if both objects are equivalent, `false` otherwise
@@ -463,7 +301,6 @@
       this.variant === font.variant;
   }
 }
->>>>>>> d52187d5
 
 
 /**
