/*!
 *  File    : JClic.js
 *  Created : 01/04/2015
 *  By      : Francesc Busquets <francesc@gmail.com>
 *
 *  JClic.js
 *  An HTML5 player of JClic activities
 *  https://projectestac.github.io/jclic.js
 *
 *  @source https://github.com/projectestac/jclic.js
 *
 *  @license EUPL-1.2
 *  @licstart
 *  (c) 2000-2020 Educational Telematic Network of Catalonia (XTEC)
 *
 *  Licensed under the EUPL, Version 1.1 or -as soon they will be approved by
 *  the European Commission- subsequent versions of the EUPL (the "Licence");
 *  You may not use this work except in compliance with the Licence.
 *
 *  You may obtain a copy of the Licence at:
 *  https://joinup.ec.europa.eu/software/page/eupl
 *
 *  Unless required by applicable law or agreed to in writing, software
 *  distributed under the Licence is distributed on an "AS IS" basis, WITHOUT
 *  WARRANTIES OR CONDITIONS OF ANY KIND, either express or implied. See the
 *  Licence for the specific language governing permissions and limitations
 *  under the Licence.
 *  @licend
 *  @module
 */

// Declaration of JSDoc external objects:

/**
 * The Event interface represents an event which takes place in the DOM.
 * @external Event
 * @see {@link https://developer.mozilla.org/en-US/docs/Web/API/Event}
 */

/**
 * The HTMLElement interface represents any HTML element. Some elements directly implement this
 * interface, others implement it via an interface that inherits it.
 * @external HTMLElement
 * @see {@link https://developer.mozilla.org/ca/docs/Web/API/HTMLElement}
 */

/**
 * A jQuery object
 * @external jQuery
 * @see {@link http://api.jquery.com/jQuery/}
 */

/**
 * The jQuery XMLHttpRequest (jqXHR) object returned by `$.ajax()` as of jQuery 1.5 is a superset
 * of the browser's native [XMLHttpRequest](https://developer.mozilla.org/docs/XMLHttpRequest) object.
 * As of jQuery 1.5, jqXHR objects implement the Promise interface, giving them
 * all the properties, methods, and behavior of a Promise.
 * @external jqXHR
 * @see {@link https://api.jquery.com/jQuery.ajax/#jqXHR}
 */

/**
 * The CanvasRenderingContext2D interface provides the 2D rendering context for the drawing surface
 * of a &lt;canvas&gt; element.
 * @external CanvasRenderingContext2D
 * @see {@link https://developer.mozilla.org/en-US/docs/Web/API/CanvasRenderingContext2D}
 */

/**
 * The HTMLImageElement interface provides special properties and methods (beyond the regular
 * {@link https://developer.mozilla.org/en-US/docs/Web/API/HTMLElement HTMLElement} interface it
 * also has available to it by inheritance) for manipulating the layout and presentation of
 * &lt;img&gt; elements.
 * @external HTMLImageElement
 * @see {@link https://developer.mozilla.org/en-US/docs/Web/API/HTMLImageElement}
 */

/**
 * The HTMLAudioElement interface provides access to the properties of &lt;audio&gt; elements, as
 * well as methods to manipulate them. It derives from the
 * {@link https://developer.mozilla.org/en-US/docs/Web/API/HTMLMediaElement HTMLMediaElement} interface.
 * @external HTMLAudioElement
 * @see {@link https://developer.mozilla.org/en-US/docs/Web/API/HTMLAudioElement}
 */

/**
 * The AudioContext interface represents an audio-processing graph built from audio modules linked together.
 * @external AudioContext
 * @see {@link https://developer.mozilla.org/en-US/docs/Web/API/AudioContext}
 */

/**
 * The Intl.Collator object is a constructor for collators, objects that enable language sensitive
 * string comparison.
 * @external Collator
 * @see {@link https://developer.mozilla.org/ca/docs/Web/JavaScript/Reference/Global_Objects/Collator}
 */

/**
 * A JSZip object
 * @external JSZip
 * @see {@link https://stuk.github.io/jszip}
 */

/**
 * The MediaRecorder interface of the {@link https://developer.mozilla.org/en-US/docs/Web/API/MediaRecorder_API MediaRecorder API}
 * provides functionality to easily capture media.
 * @external MediaRecorder
 * @see {@link https://developer.mozilla.org/ca/docs/Web/API/MediaRecorder}
 */

/**
 * An i18next object, used to translate literals
 * @external i18next
 * @see {@link http://i18next.com}
 */

/**
 * The Promise object is used for asynchronous computations. A Promise represents an operation
 * that hasn't completed yet, but is expected in the future.
 * @external Promise
 * @see {@link https://developer.mozilla.org/ca/docs/Web/JavaScript/Reference/Global_Objects/Promise}
 */

/**
* The Storage interface of the Web Storage API provides access to the session storage or local storage for a particular domain,
* allowing you to for example add, modify or delete stored data items.
* @external Storage
* @see {@link https://developer.mozilla.org/en-US/docs/Web/API/Storage}
*/

/**
 * The NamedNodeMap interface represents a collection of Attr objects. Objects inside a NamedNodeMap are not in any particular
 * order, unlike NodeList, although they may be accessed by an index as in an array.
 * @external NamedNodeMap
 * @see {@link https://developer.mozilla.org/en-US/docs/Web/API/NamedNodeMap}
 */

/**
 * MidiPlayerJS is a JavaScript library which reads standard MIDI files and emits JSON events in real time.
 * @external MidiPlayerJS
 * @see {@link https://github.com/grimmdude/MidiPlayerJS}
 */

<<<<<<< HEAD
/* global define:true, JClicDataProject, JClicDataOptions */

// Mock `define` when called from a JavaScript environment without native AMD support (like Node.js)
// For an example of how to call JClic.js in node.js, see:
// `/test/nodejs/listProjectContents.js`
if (typeof define === 'undefined')
  define = function (deps, callback) { return callback.apply(null, deps.map(dep => require(dep))) }

// Initial empty definition of `JClicObject`, to be filled with real data in `define`
const JClicObject = {};

define([
  "jquery",
  "./JClicPlayer",
  "./project/JClicProject",
  "./AWT",
  "./Utils",
  "./Deps"
], function ($, JClicPlayer, JClicProject, AWT, Utils /*, deps*/) {

  /**
   * This is the main method of JClic
   *
   * Executes on `document.ready()`.
   *
   * The method iterates over all `div` objects with `JClic` class and creates a {@link JClicPlayer}
   * within them. Each player loads the JClic project file specified in the `data-project` attribute of
   * the `div` tag.
   *
   * The `div` elements must preferabily be empty. Inner content may become overlapped by objects
   * created by the JClic player.
   *
   * This method exports the global variable `window.JClicObject`, useful when other scripts
   * need to make direct calls to the main components of JClic.
   *
   * The main members of the global variable `JClicObject` are:
   * - `JClicObject.JClicPlayer` (the {@link JClicPlayer} object)
   * - `JClicObject.JClicProject` (the {@link JClicProject} object)
   * - `JClicObject.AWT` (the {@link AWT} object)
   * - `JClicObject.Utils` (the {@link Utils} object)
   * - `JClicObject.$` (the JQuery object)
   * - `JClicObject.options` (the main options loaded at startup, usually the content of the global variable `JClicDataOptions`)
   * - `JClicObject.projectFiles` (used by JSONP to store the content of some files when inaccessible to the browser because CORS or other restrictions)
   * - `JClicObject.currentPlayers` (array with references to the players currently running)
   * - `JClicObject.loadProject` (a function that starts a JClicPlayer on a specific `div`)
   *
   * @module JClic
   * @exports JClicObject
   * @example <caption>
   * Creates a JClic div and loads "myproject.jclic" on it:
   * </caption><div class ="JClic" data-project="myproject.jclic"></div>
   * @example <caption>
   * Creates a JClic div that loads "myproject.jclic" with additional parameters, passed as a JSON string.
   * Note that `data-options` should be delimited by apostrophes `'` because quotation marks `"` are used
   * for JSON keys and values:
   * </caption><div class ="JClic" data-project="myproject.jclic" data-options='{"fade":"400","lang":"es","reporter":"TCPReporter","user":"test01","path":"localhost:9090"}'></div>
   */
  Object.assign(JClicObject, {
    JClicPlayer: JClicPlayer,
    JClicProject: JClicProject,
    AWT: AWT,
    Utils: Utils,
    $: $,
    options: typeof JClicDataOptions === 'undefined' ? {} : JClicDataOptions,
    projectFiles: {},
    currentPlayers: [],
    /**
     *
     * Creates a new JClicPlayer hosted on the specified `div`, and loads an specific project on it.
     * @param {HTMLElement} div - The HTML element (usually a `<div/>`) that will be used as a main container of the player.
     * @param {string} projectName - The file name or URL of the JClic project to be loaded
     * @param {object=} options - An optional set of preferences
     * @returns {JClicPlayer}
     */
    loadProject: function (div, projectName, options) {

      options = Utils.init($.extend(Object.create(JClicObject.options), options || {}))
      let player = null

      // Find if there is another player already running on 'div'
      for (const pl of JClicObject.currentPlayers) {
        if (pl && pl.$topDiv && pl.$topDiv.get(-1) === div) {
          // Player found! Check if it has the same options
          Utils.log('debug', 'Existing JClicPlayer found in div. I will try to reuse it.')
          player = pl
          for (const prop of Object.getOwnPropertyNames(options)) {
            if (!player.options.hasOwnProperty(prop) || player.options[prop] !== options[prop]) {
              Utils.log('debug', 'Existing JClicPlayer has diferent options! Creating a new one from scratch.')
              player = null
              break
            }
          }
          break
        }
      }
=======
/**
 * JavaScript Date objects represent a single moment in time in a platform-independent format.
 * @external Date
 * @see {@link https://developer.mozilla.org/en-US/docs/Web/JavaScript/Reference/Global_Objects/Date}
 */
>>>>>>> d52187d5

/**
* The HTMLStyleElement interface represents a <style> element. It inherits properties and methods from its parent, HTMLElement, and from LinkStyle.
* @external HTMLStyleElement
* @see {@link https://developer.mozilla.org/en-US/docs/Web/API/HTMLStyleElement}
*/

/**
 * Type of MIDI instrument used by Soundfont Player
 * @external Instrument
 * @see {@link https://github.com/danigb/soundfont-player}
 */

/**
 * The Tgrimmdude's MidiPlayer object
 * @external MidiPlayerJS
 * @see {@link http://grimmdude.com/MidiPlayerJS/}
 */

/* global JClicDataProject, JClicDataOptions, window, document */

import $ from 'jquery';
import JClicPlayer from './JClicPlayer';
import JClicProject from './project/JClicProject';
import AWT from './AWT';
import Utils, { init, log } from './Utils';
import Deps from './Deps';

/**
 * This is the main method of JClic
 *
 * Executes on `document.ready()`.
 *
 * The method iterates over all `div` objects with `JClic` class and creates a {@link module:JClicPlayer.JClicPlayer JClicPlayer}
 * within them. Each player loads the JClic project file specified in the `data-project` attribute of
 * the `div` tag.
 *
 * The `div` elements must preferabily be empty. Inner content may become overlapped by objects
 * created by the JClic player.
 *
 * This method exports the global variable `window.JClicObject`, useful when other scripts
 * need to make direct calls to the main components of JClic.
 *
 * The main members of the global variable `JClicObject` are:
 * - `JClicObject.JClicPlayer` (the {@link module:JClicPlayer} object)
 * - `JClicObject.JClicProject` (the {@link module:JClicProject} object)
 * - `JClicObject.AWT` (the {@link module:AWT} object)
 * - `JClicObject.Utils` (the {@link module:Utils} object)
 * - `JClicObject.$` (the JQuery object)
 * - `JClicObject.options` (the main options loaded at startup, usually the content of the global variable `JClicDataOptions`)
 * - `JClicObject.projectFiles` (used by JSONP to store the content of some files when inaccessible to the browser because CORS or other restrictions)
 * - `JClicObject.currentPlayers` (array with references to the players currently running)
 * - `JClicObject.loadProject` (a function that starts a JClicPlayer on a specific `div`)
 *
 *  @module JClic
 * @example <caption>
 * Creates a JClic div and loads "myproject.jclic" on it:
 * </caption><div class ="JClic" data-project="myproject.jclic"></div>
 * @example <caption>
 * Creates a JClic div that loads "myproject.jclic" with additional parameters, passed as a JSON string.
 * Note that `data-options` should be delimited by apostrophes `'` because quotation marks `"` are used
 * for JSON keys and values:
 * </caption><div class ="JClic" data-project="myproject.jclic" data-options='{"fade":"400","lang":"es","reporter":"TCPReporter","user":"test01","path":"localhost:9090"}'></div>
 */
export const JClicObject = {
  Deps,
  JClicPlayer,
  JClicProject,
  AWT,
  Utils,
  $,
  options: typeof JClicDataOptions === 'undefined' ? {} : JClicDataOptions,
  projectFiles: {},
  currentPlayers: [],
  loadProject,
};

/**
 *
 * Creates a new JClicPlayer hosted on the specified `div`, and loads an specific project on it.
 * @param {external:HTMLElement} div - The HTML element (usually a `<div/>`) that will be used as a main container of the player.
 * @param {string} projectName - The file name or URL of the JClic project to be loaded
 * @param {object} [options] - An optional set of preferences
 * @returns {module:JClicPlayer.JClicPlayer}
 */
export function loadProject(div, projectName, options) {

  //options = init(Object.assign({}, JClicObject.options, options))
  options = init($.extend(Object.create(JClicObject.options), options || {}));
  let player = null;

  // Find if there is another player already running on 'div'
  for (const pl of JClicObject.currentPlayers) {
    if (pl && pl.$topDiv && pl.$topDiv.get(-1) === div) {
      // Player found! Check if it has the same options
      log('debug', 'Existing JClicPlayer found in div. I will try to reuse it.');
      player = pl;
      for (const prop of Object.getOwnPropertyNames(options)) {
        if (!player.options.hasOwnProperty(prop) || player.options[prop] !== options[prop]) {
          log('debug', 'Existing JClicPlayer has diferent options! Creating a new one from scratch.');
          player = null;
          break;
        }
      }
      break;
    }
  }

<<<<<<< HEAD
  // Execute on document ready
  $(function () {
    // If defined, load the global variable `JClicDataOptions`
    let options = typeof JClicDataOptions === 'undefined' ? {} : JClicDataOptions
    JClicObject.options = options

    if (!options.noInit) {
      // If defined, load the global variable `JClicDataProject` or `JClicObject.projectFile`
      let projectName =
        typeof JClicDataProject === 'string' ?
          JClicDataProject :
          typeof JClicObject.projectFile === 'string' ?
            JClicObject.projectFile :
            null

      // Enable sync with browser history only when there is a single element of class 'JClic'.
      // This is done automatically when this element is a direct child of body, or when 'browserHistory' is
      // explicitly set
      options.browserHistory = $('body>div.JClic').length === 1 || options.browserHistory && $('.JClic').length === 1;

      // Search DOM elements with class "JClic" (usually of type 'div') and iterate over them
      // initializing players
      $('.JClic').each((_n, element) => {
        const $div = $(element)
        const prj = $div.data('project')
        if (prj)
          projectName = prj

        const opt = $div.data('options')
        if (opt)
          options = $.extend(Object.create(options), opt)

        JClicObject.loadProject(element, projectName, options)
      })
    }
  })
=======
  if (player)
    player.reset();
  else {
    log('debug', 'Creating a new instance of JClicPlayer');
    player = new JClicPlayer($(div).empty(), options);
  }
>>>>>>> d52187d5

  if (projectName)
    player.initReporter()
      .then(() => player.load(projectName))
      .catch(err => {
        log('error', `Unable to start reporting: ${err.toString()}.\n JClicPlayer will be removed.'`);
        $(div).empty().removeAttr('style').append($('<h2/>').html(player.getMsg('ERROR'))).append($('<p/>').html(err));
        const i = JClicObject.currentPlayers.indexOf(player);
        if (i >= 0)
          JClicObject.currentPlayers.splice(i, 1);
        player = null;
      });

  if (player && options.savePlayersRef !== false && JClicObject.currentPlayers.indexOf(player) === -1)
    JClicObject.currentPlayers.push(player);

  return player;
}

// Make JClicObject global and attach resize handler
if (typeof window !== 'undefined') {
  window.JClicObject = JClicObject;
  const fnFit = () => JClicObject.currentPlayers.forEach(player => {
    if (player && player.skin)
      player.skin.fit();
  });
  $(document).on('webkitfullscreenchange mozfullscreenchange fullscreenchange MSFullscreenChange', fnFit);
  $(window).resize(fnFit);
}

// Execute on document ready
$(function () {
  // If defined, load the global variable `JClicDataOptions`
  let options = typeof JClicDataOptions === 'undefined' ? {} : JClicDataOptions;
  JClicObject.options = options;

  if (!options.noInit) {
    // If defined, load the global variable `JClicDataProject` or `JClicObject.projectFile`
    let projectName =
      typeof JClicDataProject === 'string' ?
        JClicDataProject :
        typeof JClicObject.projectFile === 'string' ?
          JClicObject.projectFile :
          null;

    // Enable sync with browser history only when there is a single element of class 'JClic'.
    // This is done automatically when this element is a direct child of body, or when 'browserHistory' is
    // explicitly set
    options.browserHistory = $('body>div.JClic').length === 1 || options.browserHistory && $('.JClic').length === 1;

    // Search DOM elements with class "JClic" (usually of type 'div') and iterate over them
    // initializing players
    $('.JClic').each((_n, element) => {
      const $div = $(element);
      const prj = $div.data('project');
      if (prj)
        projectName = prj;

      const opt = $div.data('options');
      if (opt)
        options = $.extend(Object.create(options), opt);

      JClicObject.loadProject(element, projectName, options);
    });
  }
});

export default JClicObject;<|MERGE_RESOLUTION|>--- conflicted
+++ resolved
@@ -142,109 +142,11 @@
  * @see {@link https://github.com/grimmdude/MidiPlayerJS}
  */
 
-<<<<<<< HEAD
-/* global define:true, JClicDataProject, JClicDataOptions */
-
-// Mock `define` when called from a JavaScript environment without native AMD support (like Node.js)
-// For an example of how to call JClic.js in node.js, see:
-// `/test/nodejs/listProjectContents.js`
-if (typeof define === 'undefined')
-  define = function (deps, callback) { return callback.apply(null, deps.map(dep => require(dep))) }
-
-// Initial empty definition of `JClicObject`, to be filled with real data in `define`
-const JClicObject = {};
-
-define([
-  "jquery",
-  "./JClicPlayer",
-  "./project/JClicProject",
-  "./AWT",
-  "./Utils",
-  "./Deps"
-], function ($, JClicPlayer, JClicProject, AWT, Utils /*, deps*/) {
-
-  /**
-   * This is the main method of JClic
-   *
-   * Executes on `document.ready()`.
-   *
-   * The method iterates over all `div` objects with `JClic` class and creates a {@link JClicPlayer}
-   * within them. Each player loads the JClic project file specified in the `data-project` attribute of
-   * the `div` tag.
-   *
-   * The `div` elements must preferabily be empty. Inner content may become overlapped by objects
-   * created by the JClic player.
-   *
-   * This method exports the global variable `window.JClicObject`, useful when other scripts
-   * need to make direct calls to the main components of JClic.
-   *
-   * The main members of the global variable `JClicObject` are:
-   * - `JClicObject.JClicPlayer` (the {@link JClicPlayer} object)
-   * - `JClicObject.JClicProject` (the {@link JClicProject} object)
-   * - `JClicObject.AWT` (the {@link AWT} object)
-   * - `JClicObject.Utils` (the {@link Utils} object)
-   * - `JClicObject.$` (the JQuery object)
-   * - `JClicObject.options` (the main options loaded at startup, usually the content of the global variable `JClicDataOptions`)
-   * - `JClicObject.projectFiles` (used by JSONP to store the content of some files when inaccessible to the browser because CORS or other restrictions)
-   * - `JClicObject.currentPlayers` (array with references to the players currently running)
-   * - `JClicObject.loadProject` (a function that starts a JClicPlayer on a specific `div`)
-   *
-   * @module JClic
-   * @exports JClicObject
-   * @example <caption>
-   * Creates a JClic div and loads "myproject.jclic" on it:
-   * </caption><div class ="JClic" data-project="myproject.jclic"></div>
-   * @example <caption>
-   * Creates a JClic div that loads "myproject.jclic" with additional parameters, passed as a JSON string.
-   * Note that `data-options` should be delimited by apostrophes `'` because quotation marks `"` are used
-   * for JSON keys and values:
-   * </caption><div class ="JClic" data-project="myproject.jclic" data-options='{"fade":"400","lang":"es","reporter":"TCPReporter","user":"test01","path":"localhost:9090"}'></div>
-   */
-  Object.assign(JClicObject, {
-    JClicPlayer: JClicPlayer,
-    JClicProject: JClicProject,
-    AWT: AWT,
-    Utils: Utils,
-    $: $,
-    options: typeof JClicDataOptions === 'undefined' ? {} : JClicDataOptions,
-    projectFiles: {},
-    currentPlayers: [],
-    /**
-     *
-     * Creates a new JClicPlayer hosted on the specified `div`, and loads an specific project on it.
-     * @param {HTMLElement} div - The HTML element (usually a `<div/>`) that will be used as a main container of the player.
-     * @param {string} projectName - The file name or URL of the JClic project to be loaded
-     * @param {object=} options - An optional set of preferences
-     * @returns {JClicPlayer}
-     */
-    loadProject: function (div, projectName, options) {
-
-      options = Utils.init($.extend(Object.create(JClicObject.options), options || {}))
-      let player = null
-
-      // Find if there is another player already running on 'div'
-      for (const pl of JClicObject.currentPlayers) {
-        if (pl && pl.$topDiv && pl.$topDiv.get(-1) === div) {
-          // Player found! Check if it has the same options
-          Utils.log('debug', 'Existing JClicPlayer found in div. I will try to reuse it.')
-          player = pl
-          for (const prop of Object.getOwnPropertyNames(options)) {
-            if (!player.options.hasOwnProperty(prop) || player.options[prop] !== options[prop]) {
-              Utils.log('debug', 'Existing JClicPlayer has diferent options! Creating a new one from scratch.')
-              player = null
-              break
-            }
-          }
-          break
-        }
-      }
-=======
 /**
  * JavaScript Date objects represent a single moment in time in a platform-independent format.
  * @external Date
  * @see {@link https://developer.mozilla.org/en-US/docs/Web/JavaScript/Reference/Global_Objects/Date}
  */
->>>>>>> d52187d5
 
 /**
 * The HTMLStyleElement interface represents a <style> element. It inherits properties and methods from its parent, HTMLElement, and from LinkStyle.
@@ -353,51 +255,12 @@
     }
   }
 
-<<<<<<< HEAD
-  // Execute on document ready
-  $(function () {
-    // If defined, load the global variable `JClicDataOptions`
-    let options = typeof JClicDataOptions === 'undefined' ? {} : JClicDataOptions
-    JClicObject.options = options
-
-    if (!options.noInit) {
-      // If defined, load the global variable `JClicDataProject` or `JClicObject.projectFile`
-      let projectName =
-        typeof JClicDataProject === 'string' ?
-          JClicDataProject :
-          typeof JClicObject.projectFile === 'string' ?
-            JClicObject.projectFile :
-            null
-
-      // Enable sync with browser history only when there is a single element of class 'JClic'.
-      // This is done automatically when this element is a direct child of body, or when 'browserHistory' is
-      // explicitly set
-      options.browserHistory = $('body>div.JClic').length === 1 || options.browserHistory && $('.JClic').length === 1;
-
-      // Search DOM elements with class "JClic" (usually of type 'div') and iterate over them
-      // initializing players
-      $('.JClic').each((_n, element) => {
-        const $div = $(element)
-        const prj = $div.data('project')
-        if (prj)
-          projectName = prj
-
-        const opt = $div.data('options')
-        if (opt)
-          options = $.extend(Object.create(options), opt)
-
-        JClicObject.loadProject(element, projectName, options)
-      })
-    }
-  })
-=======
   if (player)
     player.reset();
   else {
     log('debug', 'Creating a new instance of JClicPlayer');
     player = new JClicPlayer($(div).empty(), options);
   }
->>>>>>> d52187d5
 
   if (projectName)
     player.initReporter()
