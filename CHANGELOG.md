<<<<<<< HEAD
### v1.1.23 (2021-03-25)
#### Bug fixes
- Workaround for a bug on Chrome and Firefox XML parsers, throwing errors whith hexadecimal character entities

### v1.1.22 (2021-03-06)
#### Improvements
- Interpret negative values as percentages when setting CSS sizes, useful for the [JClic module for Moodle](https://moodle.org/plugins/mod_jclic).

### v1.1.21 (2021-02-16)
#### Bug fixes
- Use underscore instead of blank space as filling character in `TextActivityDocument.TextTarget`
- Correct the vertical position of centered text in boxes and grid cells

### v1.1.19 (2020-12-26)
#### Improvements
- Use the [History API](https://developer.mozilla.org/en-US/docs/Web/API/History) to record the list of played JClic activities, thus allowing to navigate between them with the browser's `back` and `forward` buttons.

### v1.1.18 (2020-11-09)
#### Bug fixes
- `AWT.Font.toCss` should use `px` as `font-size` unit for consistency with JClic

#### Improvements
- Avoid browser's spell checking on written answer activities

### v1.1.17 (2020-10-11)
#### Improvements
- Added a hidden message box to `skins/EmptySkin`, thus allowing activities to play audio at start.

### v1.1.16 (2020-10-10)
#### Improvements
- Updated NPM components
- Implemented Clic 3.0 behavior on `panels/Explore` activities without buttons and automatic step forward.

### v1.1.15 (2020-05-26)
#### Bug fixes
- Unset `box-shadow` and `text-shadow` attributes in custom buttons
- Accessible components for `canvas` regions should always be created since [`HitRegions`](https://developer.mozilla.org/en-US/docs/Web/API/CanvasRenderingContext2D/addHitRegion) have been deprecated. Also, [`CanvasRenderingContext2D.drawFocusIfNeeded`](https://developer.mozilla.org/en-US/docs/Web/API/CanvasRenderingContext2D/drawFocusIfNeeded) should be called on each call to `updateContent` on ActiveBox objects, not just at creation time.

#### Improvements
- Map JDK logical fonts ("Dialog", "Serif", etc.) to [HTML5 generic font family names](https://developer.mozilla.org/en-US/docs/Web/CSS/font-family)
- Improved experience with screen readers like [ChromeVox](https://www.chromevox.com/) and [Chromevox Classic](https://chrome.google.com/webstore/detail/chromevox-classic-extensi/kgejglhpjiefppelpmljglcjbhoiplfn)

### v1.1.14 (2020-04-23)
#### Bug fixes
- Audio recorder features now enabled for all modern browsers using [MediaDevices.getUserMedia](https://developer.mozilla.org/en-US/docs/Web/API/MediaDevices/getUserMedia) instead of the deprecated method [navigator.getUserMedia](https://developer.mozilla.org/en-US/docs/Web/API/Navigator/getUserMedia).
- Find [AudioContext](https://developer.mozilla.org/en-US/docs/Web/API/AudioContext) with vendor prefix in MIDI audio player (needed for Safari)

#### Improvements
- Upgraded components
- Max audio recording time increased to 180"
- Provide visual feedback while recording audio

### v1.1.13 (2020-04-20)
#### Bug fixes
- Use `idempotent-babel-polyfill` instead of `babel-polyfill` as a workaround to [this issue](https://github.com/babel/babel-loader/issues/401).
- Use the `box-sizing` CSS attribute to compute the real with of the counters area in `DefaultSkin`.

#### Improvements
- Full screen mode now using direct calls to the [Full Screen API](https://developer.mozilla.org/en-US/docs/Web/API/Fullscreen_API) instead of [screenfull](https://www.npmjs.com/package/screenfull).
- Use [Terser](https://github.com/terser/terser) instead of [UglifyJS](https://github.com/mishoo/UglifyJS2) for code minification.

### v1.1.12 (2020-02-05)
#### Bug fixes
- Check for numeric digits in _Arith_ activity answers before converting them to numbers.
- Page reloads when entering text to the first question on _Written Answer_ activities (jQuery related)

#### Improvements
- Deliverable files are now minimized with [Terser](https://github.com/terser/terser) intead of [Uglifyjs](https://github.com/mishoo/UglifyJS2)
=======
### v2.1.0 (2021-04-10)
#### Breaking changes
- JClic projects can be now encapsulated in JSON format (files with extension `.jclic.json`). Current files in XML format (`.jclic`) will be still supported, but JSON will be the default format from now. Both formats can also be packaged in ZIP files (files of type `.jclic.zip` and `.scorm.zip`). This will simplify the development of the upcoming new project _JClic Author HTML5_.
- JClic.js uses now [JavaScript modules](https://developer.mozilla.org/en-US/docs/Web/JavaScript/Guide/Modules) instead of [AMD modules](https://github.com/amdjs/amdjs-api/wiki/AMD) and [RequireJS](https://requirejs.org/). All members of complex modules like [AWT](https://github.com/projectestac/jclic.js/blob/master/src/AWT.js) and [Utils](https://github.com/projectestac/jclic.js/blob/master/src/Utils.js) can now be imported directly.
- Static factory methods in classes with multiple descendants.
- New methods `getAttributes` and `setAttributes` in core classes, used to serialize and de-serialize projects data.
- Drop Bower support.
- Open source license updated to [European Union Public License 1.2](https://spdx.org/licenses/EUPL-1.2.html).

#### Bug fixes
- Check for numeric digits in _Arith_ activity answers before converting them to numbers.
- Page reloads when entering text to the first question on _Written Answer_ activities (jQuery related)- Use 'idempotent-babel-polyfill' instead of 'babel-polyfill' as a workaround to [this issue](https://github.com/babel/babel-loader/issues/401), causing problems in JClic module for Moodle.
- Use the `box-sizing` CSS attribute to compute the real with of the counters area in `DefaultSkin`.
- Audio recorder features now enabled for all modern browsers using [MediaDevices.getUserMedia](https://developer.mozilla.org/en-US/docs/Web/API/MediaDevices/getUserMedia) instead of the deprecated method [navigator.getUserMedia](https://developer.mozilla.org/en-US/docs/Web/API/Navigator/getUserMedia).
- Find [AudioContext](https://developer.mozilla.org/en-US/docs/Web/API/AudioContext) with vendor prefix in MIDI audio player (needed for Safari)
- Unset `box-shadow` and `text-shadow` attributes in custom buttons.
- Accessible components for `canvas` regions should always be created since [`HitRegions`](https://developer.mozilla.org/en-US/docs/Web/API/CanvasRenderingContext2D/addHitRegion) have been deprecated. Also, [`CanvasRenderingContext2D.drawFocusIfNeeded`](https://developer.mozilla.org/en-US/docs/Web/API/CanvasRenderingContext2D/drawFocusIfNeeded) should be called on each call to `updateContent` on `ActiveBox` objects, not just at creation time.
- Parse new JClic project multiple descriptions in XML files.
- `AWT.Font.cssFont` should use `px` as `font-size` unit for consistency with JClic.
- Use underscore instead of blank space as filling character in `TextActivityDocument.TextTarget`
- Correct the vertical position of centered text in boxes and grid cells
- Workaround for a bug on Chrome and Firefox XML parsers, throwing errors whith hexadecimal character entities

#### Improvements
- Updated core components to their latest versions.
- Use of `package-lock` instead of `npm-shinkwrap` to lock version dependencies.
- Restored semicolons in all source files.
- Deliverable files are now minimized with [Terser](https://github.com/terser/terser) intead of [Uglifyjs](https://github.com/mishoo/UglifyJS2).
- Full screen mode now using direct calls to the [Full Screen API](https://developer.mozilla.org/en-US/docs/Web/API/Fullscreen_API) instead of [screenfull](https://www.npmjs.com/package/screenfull).
- Upgraded components.
- Max audio recording time increased to 180".
- Provide visual feedback while recording audio.
- Map JDK logical fonts ("Dialog", "Serif", etc.) to [HTML5 generic font family names](https://developer.mozilla.org/en-US/docs/Web/CSS/font-family).
- Improved experience with screen readers like [ChromeVox](https://www.chromevox.com/) and [Chromevox Classic](https://chrome.google.com/webstore/detail/chromevox-classic-extensi/kgejglhpjiefppelpmljglcjbhoiplfn).
- Updated JSDoc comments. Published full [API Docs](http://projectestac.github.io/jclic.js/doc/index.html) with working links.
- Updated test suites.
- Implemented Clic 3.0 behavior on `panels/Explore` activities without buttons and automatic step forward.
- Added a hidden message box to `skins/EmptySkin`, thus allowing activities to play audio at start.
- Avoid browser's spell checking on written answer activities.
- Use the [History API](https://developer.mozilla.org/en-US/docs/Web/API/History) to record the list of played JClic activities, thus allowing to navigate between them with the browser's `back` and `forward` buttons.
- Interpret negative values as percentages when setting CSS sizes, useful for the [JClic module for Moodle](https://moodle.org/plugins/mod_jclic).
>>>>>>> d52187d5

### v1.1.11 (2019-02-11)
#### Bug fixes
- Corrected a bug in `automation/arith/Arith.js` that affected operations with decimals with _do not carry_ option.

#### Improvements
- Numeric expressions generated by "Arith" (the mental arithmetics moduleof JClic) use now dot or comma as a decimal separator, depending on the browser's "locale" settings.
- The new `numericContent` activity flag is used by _Arith_ activities to check written answers. So expressions like "0.1", "0.10" and "00,100" (with dot or comma) are considered equivalent.

### v1.1.10 (2019-01-23)
#### Bug fixes
- Explicit call to `HTMLAudioElement.load` in `bags/MediaBagElement.build` to avoid the lack of `canplay` events
  when just setting the `src` attribute in Chrome on Android < 7. Now JClic always try to load audio content, also in Android!

### v1.1.9 (2018-10-15)
#### Improvements
- Basic support for MIDI files: Only one musical instrument (acoustic grand piano) is dynamically loaded
  and used for all tracks, in a single MIDI channel schema. No percussion sounds on channel 10. This feature must be
  improved on the future, but currently covers the basic necessities of most musical activities.

### v1.1.8 (2018-09-12)
#### Improvements
- JClic.js is now also available also in Polish, thanks to Waldemar Stoczkowski!
- Build scripts updated to work with [Babel 7](https://babeljs.io)

### v1.1.7 (2018-06-20)
#### Bug fixes
- Allow projects to have multiple custom skins defined in XML files

### v1.1.5 (2018-05-17)
#### Improvements
- Use of [Webpack 4](https://webpack.js.org/) to polyfill, transpile and build the main distributable file `jclic.min.js`

#### Bug fixes
- Avoid playing disabled event sounds
- Declare the `document` member in `Activity.prototype`
- Use of `Element.getAttribute` instead of `style.attributes.*`

### v1.1.4 (2018-02-27)
#### Improvements
- Full implementation of JClic "legacy custom skins" (see v1.1.3) including counters and progress animations. This feature makes use of CSS [animation](https://caniuse.com/#feat=css-animation) and [grid layout](https://caniuse.com/#feat=css-grid), so please update your web browser!

### v1.1.3 (2018-02-20)
#### Improvements
- Improved responsiveness: Now skin elements are reduced to 2/3 or 1/2 of its original size when running on mobile devices with small screens.
- Basic functionality of JClic "legacy custom skins" (based on XML files) are now supported in browsers compatible with [CSS Grid Layout](https://caniuse.com/#feat=css-grid). This feature is currently used in many great JClic projects created by [Imma Palahí](https://clic.xtec.cat/repo/index.html?lang=ca&author=Imma%20Palahi).

#### Bug fixes
- Solved a bug in Menu.js
- Check for null values on AUDIO_BUFFERS and mbe.data

### v1.1.0 (2018-02-08)
#### Improvements
- All the code has been updated to [ECMAScript6](http://es6-features.org) (ES6), taking advantage of new JavaScript features (classes, constants, arrow functions, array methods...) in modern browsers. The main file `jclic.min.js` will maintain compability with older browsers for some time, since it is transpiled to ES5 thanks to [Babel](https://babeljs.io/) and [Webpack](https://webpack.js.org).
- Updated test files.
- All media is now played at the end of the current event handling, so it's not blocked by mobile browsers (see [this thread](https://bugs.chromium.org/p/chromium/issues/detail?id=178297) for more information about this issue)
- New JSDoc-Bootstrap theme for the [API Docs](http://projectestac.github.io/jclic.js/doc/index.html)

#### Bug fixes
- Catch `Enter` key in written answer activities.
- Disable drop-down lists at the end of text activities

### v1.0.5 (2018-02-05)
#### Bug fixes
- WrittenAnswer activities: always update the alternative content off cells when done

### v1.0.4 (2018-01-22)
#### Improvements
- Text activities can now display pop-up windows and play helper sounds of targets, as in JClic Player.

#### Bug fixes
- Avoid false positives with empty responses in text activities.

### v1.0.3 (2018-01-15)
#### Bug fixes
- Check always the ordering of cascading styles text activities.
- Always detect carriage returns in activities of type "fill-in blanks".

### v1.0.2 (2017-12-12)
#### Bug fixes
- Corrected a bug detected in cell placement inside ActiveBoxBag, affecting some exchange puzzles with gigsaw and other special shapers.

### v1.0.1 (2017-11-10)
#### Improvements
- New startup parameter `returnAsExit` treats `ActivitySequence` elements of type `return` as if they where of type `exit`, only when `PlayerHistory.sequenceStack` is empty.

### v1.0.0 (2017-10-18)
#### Improvements
- Major version number updated to 1.x to be compliant with [semver](http://semver.org/). With this change, the project goes from _Initial development_ (0.x) to _Public API_ (1.x).
- New class `report/SessionStorageReporter`, storing report results in [`sessionStorage`](https://developer.mozilla.org/en-US/docs/Web/API/Window/sessionStorage) or [`localStorage`](https://developer.mozilla.org/en-US/docs/Web/API/Window/localStorage).
- jclic.js is also available at [CDNJS](https://cdnjs.com/libraries/jclic.js), thanks to [Peter Dave Hello](https://github.com/PeterDaveHello) and [LboAnn](https://github.com/extend1994).

### v0.1.49 (2017-09-01)
#### Improvements
- New NPM scripts to build, debug and launch jclic.js, now based on [webpack](https://webpack.js.org/) instead of [Grunt](https://gruntjs.com/) and [Browserify](http://browserify.org/). See README.md for more information.

### v0.1.48 (2017-07-21)
#### Improvements
- Implemented the type of activity "Menu", used in legacy JClic libraries. Useful for JClic libraries hosted on school servers: now they can be served as HTML resources just placing an `index.html` in the root folder pointing to the `library.jclic` file, like in [this example](https://clic.xtec.cat/pub/2005/index.html).

### v0.1.47 (2017-05-16)
#### Improvements
- Updated French translation, thanks to [Heluga Valka](https://www.transifex.com/user/profile/Heluga/)

#### Bug fixes
- Control of the maximum display time of previous screen in text activities. This JClic feature was unimplemented until now. Probably closes #12.
- Backslashes in active media parameters and file names are now always converted to forward slashes. This avoids problems with chaining in big projects distributed among multiple folders.
- Set default value of `navButtonsAlways` to `false`. Closes #11.
- Avoid creating `AccessibleElement` when canvas has no surface.
- Double-check the existence of `ActiveBoxBag` elements before using them.
- Use index -1 in `jQuery.get` to avoid added `div style-scope` elements in Shadow DOM.
- Put stylesheets within shadow-root when in shadow DOM.

### v0.1.46 (2017-04-24)
#### Improvements
- Use HTTPS as defaul protocol in `TCPReporter`.
- Set an empty string as default value in dropdown lists on text activities.

#### Bug fixes
- Flush always pending tasks in `TCPReporter` before exiting.

### v0.1.45 (2017-03-20)
#### Improvements
- Display a progress bar (in addition to the rotating animation) while loading project media elements.

#### Bug fixes
- Transform full activity class names to `@className` expressions, so projects using this naming schema (like [GeoClic](https://clic.xtec.cat/repo/index.html?prj=geoclien)) can now make use of JClic.js.

### v0.1.44 (2017-03-15)
#### Improvements
- `EmptySkin` has been implemented and is now used as initial player skin.
- JClic java applets generated through `jclicplugin.js` are now always loaded as JClic.js HTML5 elements. This change has been motivated by the fact that [Firefox 52](https://www.mozilla.org/en-US/firefox/52.0/releasenotes/) has dropped support for Java applets.
- Updated NPM components.

#### Bug fixes
- Check `AWT.WebFont` to avoid conflicts with other webfont loader packages already loaded.
- Build always a skin for `JClicPlayer`, even when the requested one does no exist.
- Force main container width and height when inside a `TD`.
- Avoid incorrect placement of inner elements when parent container has the `align` attribute defined.

### v0.1.43 (2017-02-28)
#### Bug fixes
- Allow animated GIFs also over gradients.
- Solved incorrect startup of "complete text" activities with previous screen.
- Place "check" button always anchored at bottom of text activities.
- Properly initialize `Evaluator` with `Intl.Collator` in text activities.
- Solved problems when rounding and ceiling integers in Arith.
- Avoid calling `buildAccessibleElements` on null panels

### v0.1.42 (2017-02-20)
#### Miscellaneous
- Export third-party NPM packages in a new member of `Utils` called `pkg`, so external scripts can make use of it through the global vriable `JClicObject`. This change was needed to implement downloading of JClic projects in [JClic Repo](https://github.com/projectestac/jclic-repo).

### v0.1.41 (2017-02-13)
#### Improvements
- Use of [es6-promise](https://github.com/stefanpenner/es6-promise) polyfill to support `Promise` in IE11 and other outdated browsers.
- Explicit loading of fonts included in JClic projects. The `name` attribute of media elements is now used as `font-family` value.

#### Bug fixes
- Resolve dependencies and browserless issues affecting `listProjectContents.js` (in `test/nodejs`)

#### Miscellaneous
- Specific developer's settings for [VS-Code](https://code.visualstudio.com/), besides [NetBeans IDE](https://netbeans.org/).
- Use of [ESLint](http://eslint.org/) instead of [JSHint](http://jshint.com/). Same functionality, but better integration with [VS-Code](https://code.visualstudio.com/).

### v0.1.40 (2016-11-23)
#### Bug fixes
- Don't stop media on mouseup events
- Play sounds also in grid B, when available

### v0.1.39 (2016-11-11)
#### Improvements
- Animated GIF support extended to more activities: now panels with static (not scrambled) cells, using any type of shaper, can have an animated GIF as a main content. This applies to information screen, identify, associations, written answer and word search activities.

### v0.1.38 (2016-11-02)
#### Bug fixes
- Treat 'x' as zero when parsing data for Arith operators, thus avoiding "NaN" errors in some activities.
- Avoid keyboard hiding on tablets when in written answer activities.
- Ignore mouse events on accessible components.

### Improvements
- Added Japanese to the list of supported languages (thanks to Naofumi!)
- Improved log system

### v0.1.37 (2016-10-05)
#### Bug fixes
- Fixed incorrect calculation of score in __Identify__ activities

#### Improvements
- Improved accessibility based on [WAI-ARIA](https://en.wikipedia.org/wiki/WAI-ARIA) specifications (still in progress)
- Experimental use of [HTML canvas hit regions](https://developer.mozilla.org/en-US/docs/Web/API/Canvas_API/Tutorial/Hit_regions_and_accessibility). In order to use it, flags `ExperimentalCanvasFeatures` (Chrome) or `canvas.hitregions.enabled` (Firefox) must be enabled. Checked with [ChromeVox](http://www.chromevox.com/)

#### Code cleaning and documentation
- Miscellaneous optimizations: conditional operators, jQuery expressions, allow reuse of JClicPlayer objects, etc. See git log for details

### v0.1.36 (2016-09-19)
#### Bug fixes
- "Full screen" mode should work now as expected (when available)
- Avoid resizing of BoxBase prototype font attribute

#### Improvements
- Project license changed to EUPL-1.1 (compatible with GPL-2.0)

### v0.1.35 (2016-09-05)
#### Bug fixes
- Avoid "same-origin" policy exception when initializing SCORM from an embedded iFrame.

#### Improvements
- JClic.js can now directly open `project.json` files generated by [JClic Author](https://github.com/projectestac/jclic/releases)

### v0.1.34 (2016-09-02)
#### Bug fixes
- Merge styles with its base style (when defined) in `TextActivityDocument`
- Allow HTML text in `ActiveBox` cells
- Workaround for an [Edge/Explorer SVG bug](https://developer.microsoft.com/en-us/microsoft-edge/platform/issues/8479637/) in 'close' button.
- Add `-webkit-flex-xxx` CSS properties for Safari 8 compatibility.

#### Improvements
- Now JClic.js opens the new `.scorm.zip` files generated by [JClic Author 0.3.2.0](https://github.com/projectestac/jclic/releases)
- More strict settings when checking code with [JSHint](http://jshint.com/)

### v0.1.31 (2016-07-20)
#### Bug fixes
- Apply `JClicPlayer.defaultSkin` only when `JClicProject.skin` is not specified

#### Improvements
- Implemented support for SCORM 1.2 and SCORM 2004. Now JClic reports global score and session time when a SCORM API is detected.
- New method to calculate scores for SCORM: now _"partial score"_ refers to the score average of all played activities and _"global score"_ multiplies it by the ratio between the number of activities played at least once and the total number of activities in the project. For example, when playing a project with 20 activities, a student that has successfully finished only one activity will have a _partial score_ of 100%, but its _global score_ will be only 5%. When all activities are played at least once, global and partial scores have the same value.
- New logging system. Verbosity on the JavaScript console can now be adjusted with a 'logLevel' parameter that can have one of the values: _all_, _trace_, _debug_, _info_, _warn_, _error_ and _none_. Default is: _warn_.

### v0.1.30 (2016-07-11)
#### Improvements
- Skin and player windows fully styled with CSS
- Updated skin names. Expressions like '@___.xml' are no longer needed (but still supported)
- Added a `reset` method to `JClicPlayer`

#### Bug fixes
- Set color and size for _close_ icon

### v0.1.29 (2016-07-05)
#### Improvements
- Waiting image changed from SVG animation (deprecated) to CSS keyframes
- Skin support implemented with (almost) pure CSS
- Implemented support for stock skins (_standard_, _orange_, _blue_, _green_, _simple_ and _mini_)
- Created `loadProject` function in the global `JClicObject`, thus allowing the creation of JClic players from other scripts
- Allow JClic.js to be used as a [Node.js](https://nodejs.org) module
- Added example of Node.js usage in `test/nodejs`

### v0.1.28 (2016-06-22)
#### Improvements
- New class `TCPReporter` allows now to connect with external services like [JClic Reports](http://clic.xtec.cat/en/jclic/reports/index.htm) and [JClic module for Moodle](https://moodle.org/plugins/view.php?id=305)
- i18n: New messages waiting for translation in [Transifex](https://www.transifex.com/francesc/jclicjs/). Contributions welcome!
- Upgrade to jQuery 3.0
- Improved user interface in reports.
- Implemented `Skin.showDlg`

#### Bug fixes
- Use a `try` clause for `canvas.drawImage` to catch exceptions caused by `HTMLImageElement` objects in broken state

#### Code cleaning and documentation
- Updated documentation and code comments
- Unified `this` syntax in closures
- Added a [Gitter](https://gitter.im) badge to README.md

---

### v0.1.27 (2016-06-03)
#### Bug fixes
- Set always base attributes when setting target style in text activities

#### Improvements
- i18n: Opened new project in [Transifex](https://www.transifex.com/francesc/jclicjs/messages/) to help translating messages to any language and locale. Initially filled with partial translations to `ar`, `ast`, `bs`, `ca`, `ca@valencia`, `cs`, `da`, `de`, `el`, `en`, `es`, `eu`, `fr`, `gl`, `he`, `it`, `nl`, `pt`, `pt_BR`, `ru`, `tr`, `vec` and `zh_TW` found on the main [JClic translation project](https://translations.launchpad.net/jclic).

---

### v0.1.25 (2016-05-30)
#### Improvements
- Multi-language support using gettext (.po and .pot) files stored in `/locales`

---

### v0.1.24 (2016-05-25)
#### Improvements
- Improved UI in reports
- Added _copy to clipboard_ and improved UI in reports
- Optimized JQuery object builders
- New counters (time, actions, score) and reports system

---

### v0.1.23 (2016-04-29)
#### Improvements
- Use of [Google WebFonts](https://fonts.google.com/), with parameterizable font substitution list
- Automatic detection of animated GIFs
- Upgrade to [JSZip](https://stuk.github.io/jszip/) 3.0

#### Code cleaning and documentation
- Suppressed 'test/lib' folder
- Added some badges to `README.md`

---

### v0.1.21 (2016-04-25)
#### Improvements
- Display animated GIFs out of canvas elements. Some complex paths will not be clipped, but native browser image animation is now used.

#### Bug fixes
- Adjust borders in `ActiveBox` hosted components
- Partially reverted commit [ba5330da](https://github.com/projectestac/jclic.js/commit/ba5330da229625fdb5bc077bf4559873d4e55c76) that caused malfunctions in text activities
- Hide `hostedComponent` when inactive

#### Code cleaning and documentation
- Script for exporting README.md to an HTML snippet, useful to update index.html in https://projectestac.github.io/jclic.js
- New CDN: JClic.js is now also available from [JSDelivr](http://www.jsdelivr.com/projects/jclic.js)
- Ignore `src` in Bower package. Now with just `dist` files
- Updated _readme_ and docs

---

### v0.1.20 (2016-03-07)
#### Improvements
- Audio recording is now possible in JClic.js (browser permissions should be accepted on request)
- Converted `wav` files to `mp3` in test activities
- Optimized [hit test](https://en.wikipedia.org/wiki/Hit-testing) on Bezier curves, ellipses and complex paths
- ~~Link event handlers to cells in text activities~~ (reverted by [180c684](https://github.com/projectestac/jclic.js/commit/180c68415518ba2f5809985cccd7bea041bb43c8))

#### Bug fixes
- Solved bug in `MediaContent.isEquivalent`

---

### v0.1.19 (2016-02-25)
#### Improvements
- Implemented `ActivitySequence.checkCurrentActivity`

#### Code cleaning and documentation
- Updated `npm` dependencies

#### Bug fixes
- Solved error in `ActiveMediaPlayer.linkTo`

---

### v0.1.18 (2016-02-11)
#### Improvements
- Play video and Flash objects
- Optimized loading of audio
- Add `onClick` event to `msgBox` and process media content in the same thread where user gesture event is generated

#### Bug fixes
- Solved problems with `readyState` in media elements

---

### v0.1.15 (2016-01-28)
#### Improvements
- "Check" button in text activities
- `prevScreen` in text activities

#### Bug fixes
- Media content of type "URL" not working (fixes [Issue #1](https://github.com/projectestac/jclic.js/issues/1))
- Corrected error in `EventSounds` inheritance

---

### v0.1.12 (2016-01-21)
#### Improvements
- Use of event sounds
- Updated base versions of `npm` packages
- "Identify text" activities
- "Complete text" activities
- Draw connection lines in "order text" activities
- Compute relative paths in `PlayerHistory`
- Update `JClicPlayer` to support "file:" protocol

#### Bug fixes
- Correct the calculation of `nShapes` in "Holes" shaper
- Graphics workaround when working with local files

---

### v0.1.11 (2015-12-03)
#### Improvements
- "order text" activities
- Adjust automatic forwarding of activities

#### Bug fixes
- Avoid calls to nonexistent functions

#### Code cleaning and documentation
- Updated API docs
- Normalize backslashes and avoid empty bags

---

### v0.1.7 (2015-10-25) and previous
#### Improvements
- Add 'close' button
- Implemented `Skin.fit`
- JClic exports now the global variable `JClicObject`
- Use of `text()` instead of `html()` in text activities
- Multiple JClic objects in same document
- Prevent browser spell-check in text activities
- Tabulators in text activities
- Allow passing project and options through global variables
- Support sequences with multiple chained ZIP files
- Chained calls to `PlayerHistory` push & pop
- Load `jclic.zip` files using [JSZip](https://stuk.github.io/jszip/)
- `activityReady` method
- "Fill-in blanks" text activities
- Implemented `BasicEvaluator` and `ComplexEvaluator`
- Moved `TextTarget` to `TextActivityDocument.js`
- Implemented `TextTarget`
- "Cross word" activities
- Blink cursor and optimized shape clipping
- Action status listeners
- "Word search" activities
- New runtime parameters: `autoFit`, `width` & `height`
- Updated media icons
- Activity panel fade-in
- Full screen is now supported
- "TextGrid" activities
- Improved responsive design and passing of options
- Seekable sounds
- Improved waiting animation and activity borders
- Form submit in "Written answer" activity
- Support of touch devices
- Added support to relative paths when loading projects
- Added new test suite
- "Written answer" activities
- "Memory" activities
- "Explore" activity
- "Identify" activities
- "Complex Association" activities
- Improved `BoxConnector`
- "Simple Association"
- Implemented `AWT.Ellipse`
- "Hole" puzzle activity
- Adjust "Holes" shaper
- "Exchange" puzzle
- Created "Arith" (automatic content provider)
- Implemented `BoxConnector`
- Cell scrambling
- Clipping of multiple images into a single canvas
- "JigSaw" shapers
- "Double" Puzzle
- "Information Screen" activity
- Implemented `ActiveBoxGrid`
- Build `MediaContent`
- Implemented `TextActivityBase`
- Check CORS and HttpXMLRequest calls
- Created `JClicPlayer`
- Created `DefaultSkin`

#### Bug fixes
- Solved invalid assignment of `nCols` and `nRows` in "Holes" shaper
- Corrections in `PlayerHistory`
- Force `hasRemainer` in `shapers.Holes` with `bgImg`
- Avoid overlap of message boxes with transparent background
- Avoid breaking lines in targets when CSS 'white-space' is set to 'pre-wrap' (only in Chrome)
- Check origin 'pos' and 'dim' in ctx.drawImage (Firefox crashes when out-of-range)
- Check for availability of `fullscreen.enabled` prior to use it
- Solved problem with double events stopping media
- Solved problem with bad content type in $get
- Solved erroneous calculation of remainder shape
- Solved problem with `id` on empty cells
- Solved problems with parsing of shape data
- Swap the loading of rows and columns in `ActiveBagContent` due to an old JClic bug
- Solved problem with color gradients
- Activity start procedure revised

#### Code cleaning and documentation
- Updated class skeleton
- Generate just one source map with Browserify
- Optimized build process
- Updated 'license' tag in package.json ('licenses' was deprecated)
- Updated npm module
- Updated documentation and comments
- Convert code comments to JSDoc format
- Move static methods from prototype to constructor
- Create scripts to convert svg and png files to inline data (in '/misc/scripts`)<|MERGE_RESOLUTION|>--- conflicted
+++ resolved
@@ -1,73 +1,3 @@
-<<<<<<< HEAD
-### v1.1.23 (2021-03-25)
-#### Bug fixes
-- Workaround for a bug on Chrome and Firefox XML parsers, throwing errors whith hexadecimal character entities
-
-### v1.1.22 (2021-03-06)
-#### Improvements
-- Interpret negative values as percentages when setting CSS sizes, useful for the [JClic module for Moodle](https://moodle.org/plugins/mod_jclic).
-
-### v1.1.21 (2021-02-16)
-#### Bug fixes
-- Use underscore instead of blank space as filling character in `TextActivityDocument.TextTarget`
-- Correct the vertical position of centered text in boxes and grid cells
-
-### v1.1.19 (2020-12-26)
-#### Improvements
-- Use the [History API](https://developer.mozilla.org/en-US/docs/Web/API/History) to record the list of played JClic activities, thus allowing to navigate between them with the browser's `back` and `forward` buttons.
-
-### v1.1.18 (2020-11-09)
-#### Bug fixes
-- `AWT.Font.toCss` should use `px` as `font-size` unit for consistency with JClic
-
-#### Improvements
-- Avoid browser's spell checking on written answer activities
-
-### v1.1.17 (2020-10-11)
-#### Improvements
-- Added a hidden message box to `skins/EmptySkin`, thus allowing activities to play audio at start.
-
-### v1.1.16 (2020-10-10)
-#### Improvements
-- Updated NPM components
-- Implemented Clic 3.0 behavior on `panels/Explore` activities without buttons and automatic step forward.
-
-### v1.1.15 (2020-05-26)
-#### Bug fixes
-- Unset `box-shadow` and `text-shadow` attributes in custom buttons
-- Accessible components for `canvas` regions should always be created since [`HitRegions`](https://developer.mozilla.org/en-US/docs/Web/API/CanvasRenderingContext2D/addHitRegion) have been deprecated. Also, [`CanvasRenderingContext2D.drawFocusIfNeeded`](https://developer.mozilla.org/en-US/docs/Web/API/CanvasRenderingContext2D/drawFocusIfNeeded) should be called on each call to `updateContent` on ActiveBox objects, not just at creation time.
-
-#### Improvements
-- Map JDK logical fonts ("Dialog", "Serif", etc.) to [HTML5 generic font family names](https://developer.mozilla.org/en-US/docs/Web/CSS/font-family)
-- Improved experience with screen readers like [ChromeVox](https://www.chromevox.com/) and [Chromevox Classic](https://chrome.google.com/webstore/detail/chromevox-classic-extensi/kgejglhpjiefppelpmljglcjbhoiplfn)
-
-### v1.1.14 (2020-04-23)
-#### Bug fixes
-- Audio recorder features now enabled for all modern browsers using [MediaDevices.getUserMedia](https://developer.mozilla.org/en-US/docs/Web/API/MediaDevices/getUserMedia) instead of the deprecated method [navigator.getUserMedia](https://developer.mozilla.org/en-US/docs/Web/API/Navigator/getUserMedia).
-- Find [AudioContext](https://developer.mozilla.org/en-US/docs/Web/API/AudioContext) with vendor prefix in MIDI audio player (needed for Safari)
-
-#### Improvements
-- Upgraded components
-- Max audio recording time increased to 180"
-- Provide visual feedback while recording audio
-
-### v1.1.13 (2020-04-20)
-#### Bug fixes
-- Use `idempotent-babel-polyfill` instead of `babel-polyfill` as a workaround to [this issue](https://github.com/babel/babel-loader/issues/401).
-- Use the `box-sizing` CSS attribute to compute the real with of the counters area in `DefaultSkin`.
-
-#### Improvements
-- Full screen mode now using direct calls to the [Full Screen API](https://developer.mozilla.org/en-US/docs/Web/API/Fullscreen_API) instead of [screenfull](https://www.npmjs.com/package/screenfull).
-- Use [Terser](https://github.com/terser/terser) instead of [UglifyJS](https://github.com/mishoo/UglifyJS2) for code minification.
-
-### v1.1.12 (2020-02-05)
-#### Bug fixes
-- Check for numeric digits in _Arith_ activity answers before converting them to numbers.
-- Page reloads when entering text to the first question on _Written Answer_ activities (jQuery related)
-
-#### Improvements
-- Deliverable files are now minimized with [Terser](https://github.com/terser/terser) intead of [Uglifyjs](https://github.com/mishoo/UglifyJS2)
-=======
 ### v2.1.0 (2021-04-10)
 #### Breaking changes
 - JClic projects can be now encapsulated in JSON format (files with extension `.jclic.json`). Current files in XML format (`.jclic`) will be still supported, but JSON will be the default format from now. Both formats can also be packaged in ZIP files (files of type `.jclic.zip` and `.scorm.zip`). This will simplify the development of the upcoming new project _JClic Author HTML5_.
@@ -109,7 +39,6 @@
 - Avoid browser's spell checking on written answer activities.
 - Use the [History API](https://developer.mozilla.org/en-US/docs/Web/API/History) to record the list of played JClic activities, thus allowing to navigate between them with the browser's `back` and `forward` buttons.
 - Interpret negative values as percentages when setting CSS sizes, useful for the [JClic module for Moodle](https://moodle.org/plugins/mod_jclic).
->>>>>>> d52187d5
 
 ### v1.1.11 (2019-02-11)
 #### Bug fixes
