--- conflicted
+++ resolved
@@ -2,13 +2,8 @@
   "name": "jclic",
   "title": "JClic.js",
   "description": "HTML5 player for JClic activities",
-<<<<<<< HEAD
-  "version": "1.1.23",
-  "main": "src/JClic.js",
-=======
   "version": "2.1.0",
   "main": "dist/jclic-node.js",
->>>>>>> d52187d5
   "jsdelivr": "dist/jclic.min.js",
   "homepage": "http://projectestac.github.io/jclic.js",
   "readmeFilename": "README.md",
@@ -52,13 +47,7 @@
   "license": "EUPL-1.2",
   "dependencies": {
     "@francesc/basic-midi-player-js": "^3.0.2",
-<<<<<<< HEAD
-    "clipboard-js": "^0.3.6",
-    "i18next": "^19.9.1",
-    "idempotent-babel-polyfill": "^7.4.4",
-=======
     "i18next": "^20.2.1",
->>>>>>> d52187d5
     "jquery": "^3.6.0",
     "jszip": "^3.6.0",
     "jszip-utils": "0.1.0",
@@ -66,23 +55,6 @@
     "webfontloader": "^1.6.28"
   },
   "devDependencies": {
-<<<<<<< HEAD
-    "@babel/core": "^7.13.10",
-    "@babel/preset-env": "^7.13.12",
-    "babel-loader": "^8.2.2",
-    "eslint": "^7.22.0",
-    "eslint-loader": "^4.0.2",
-    "fs-extra": "^9.1.0",
-    "ink-docstrap": "^1.3.2",
-    "jsdoc": "^3.6.6",
-    "live-server": "^1.2.1",
-    "mock-browser": "^0.92.14",
-    "po2json": "^1.0.0-alpha",
-    "requirejs": "^2.3.6",
-    "terser-webpack-plugin": "^4.2.3",
-    "webpack": "^4.46.0",
-    "webpack-cli": "^4.5.0",
-=======
     "@babel/core": "^7.13.15",
     "@babel/preset-env": "^7.13.15",
     "babel-eslint": "^10.1.0",
@@ -100,7 +72,6 @@
     "webpack-cli": "^4.6.0",
     "webpack-dev-server": "^3.11.2",
     "webpack-node-externals": "^2.5.2",
->>>>>>> d52187d5
     "xmldom": "^0.5.0"
   },
   "scripts": {
