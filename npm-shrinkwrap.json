--- conflicted
+++ resolved
@@ -4,48 +4,6 @@
   "lockfileVersion": 1,
   "requires": true,
   "dependencies": {
-<<<<<<< HEAD
-    "@mrmlnc/readdir-enhanced": {
-      "version": "2.2.1",
-      "resolved": "https://registry.npmjs.org/@mrmlnc/readdir-enhanced/-/readdir-enhanced-2.2.1.tgz",
-      "integrity": "sha512-bPHp6Ji8b41szTOcaP63VlnbbO5Ny6dwAATtY6JTjh5N2OLrb5Qk/Th5cRkRQhkWCt+EJsYrNB0MiL+Gpn6e3g==",
-      "dev": true,
-      "requires": {
-        "call-me-maybe": "^1.0.1",
-        "glob-to-regexp": "^0.3.0"
-      }
-    },
-    "@nodelib/fs.stat": {
-      "version": "1.1.0",
-      "resolved": "https://registry.npmjs.org/@nodelib/fs.stat/-/fs.stat-1.1.0.tgz",
-      "integrity": "sha512-LAQ1d4OPfSJ/BMbI2DuizmYrrkD9JMaTdi2hQTlI53lQ4kRQPyZQRS4CYQ7O66bnBBnP/oYdRxbk++X0xuFU6A==",
-      "dev": true
-    },
-    "@samverschueren/stream-to-observable": {
-      "version": "0.3.0",
-      "resolved": "https://registry.npmjs.org/@samverschueren/stream-to-observable/-/stream-to-observable-0.3.0.tgz",
-      "integrity": "sha512-MI4Xx6LHs4Webyvi6EbspgyAb4D2Q2VtnCQ1blOJcoLS6mVa8lNN2rkIy1CVxfTUpoyIbCTkXES1rLXztFD1lg==",
-      "dev": true,
-      "requires": {
-        "any-observable": "^0.3.0"
-      }
-    },
-    "@sindresorhus/is": {
-      "version": "0.7.0",
-      "resolved": "https://registry.npmjs.org/@sindresorhus/is/-/is-0.7.0.tgz",
-      "integrity": "sha512-ONhaKPIufzzrlNbqtWFFd+jlnemX6lJAgq9ZeiZtS7I1PIf/la7CW4m83rTXRnVnsMbW2k56pGYu7AUFJD9Pow==",
-      "dev": true
-    },
-    "@webassemblyjs/ast": {
-      "version": "1.5.8",
-      "resolved": "https://registry.npmjs.org/@webassemblyjs/ast/-/ast-1.5.8.tgz",
-      "integrity": "sha512-98D3ztcV1qa5NFvMOA3V0tSbmqbMbIU38+xXeD0y6WIUMW1IOIANXxzVznZekKHorYo2eQBQ2HMYM9MgmFV9WQ==",
-      "dev": true,
-      "requires": {
-        "@webassemblyjs/helper-module-context": "1.5.8",
-        "@webassemblyjs/helper-wasm-bytecode": "1.5.8",
-        "@webassemblyjs/wast-parser": "1.5.8",
-=======
     "@webassemblyjs/ast": {
       "version": "1.5.12",
       "resolved": "https://registry.npmjs.org/@webassemblyjs/ast/-/ast-1.5.12.tgz",
@@ -55,7 +13,6 @@
         "@webassemblyjs/helper-module-context": "1.5.12",
         "@webassemblyjs/helper-wasm-bytecode": "1.5.12",
         "@webassemblyjs/wast-parser": "1.5.12",
->>>>>>> 404c348e
         "debug": "^3.1.0",
         "mamacro": "^0.0.3"
       },
@@ -72,23 +29,6 @@
       }
     },
     "@webassemblyjs/floating-point-hex-parser": {
-<<<<<<< HEAD
-      "version": "1.5.8",
-      "resolved": "https://registry.npmjs.org/@webassemblyjs/floating-point-hex-parser/-/floating-point-hex-parser-1.5.8.tgz",
-      "integrity": "sha512-ge/AFoXMW4fXS7F1Xw+KUG5Q2ELu4y0SF+LnV5n5sH7LrjLvhdShXt4BSfdQ58gIO9WP64t3kLCQVK4izB6kfw==",
-      "dev": true
-    },
-    "@webassemblyjs/helper-api-error": {
-      "version": "1.5.8",
-      "resolved": "https://registry.npmjs.org/@webassemblyjs/helper-api-error/-/helper-api-error-1.5.8.tgz",
-      "integrity": "sha512-a9GoI/KeK0JPx3IzBiA/qLOMxS8C8MST4yaR81jCWhNqyAxlJSxoJFD5L6VnXl8vlWe6JbhdlZWFd/V7k7am/w==",
-      "dev": true
-    },
-    "@webassemblyjs/helper-buffer": {
-      "version": "1.5.8",
-      "resolved": "https://registry.npmjs.org/@webassemblyjs/helper-buffer/-/helper-buffer-1.5.8.tgz",
-      "integrity": "sha512-6Jqn9Ol6EqX0LAEvpickAUiHNAQe3wkqn5LhYh4NFDMWZLGJZzHldmMbQElulUgAYTogL7LM673y3GMFKZEQyw==",
-=======
       "version": "1.5.12",
       "resolved": "https://registry.npmjs.org/@webassemblyjs/floating-point-hex-parser/-/floating-point-hex-parser-1.5.12.tgz",
       "integrity": "sha512-epTvkdwOIPpTE9edHS+V+shetYzpTbd91XOzUli1zAS0+NSgSe6ZsNggIqUNzhma1s4bN2f/m8c6B1NMdCERAg==",
@@ -104,7 +44,6 @@
       "version": "1.5.12",
       "resolved": "https://registry.npmjs.org/@webassemblyjs/helper-buffer/-/helper-buffer-1.5.12.tgz",
       "integrity": "sha512-tJNUjttL5CxiiS/KLxT4/Zk0Nbl/poFhztFxktb46zoQEUWaGHR9ZJ0SnvE7DbFX5PY5JNJDMZ0Li4lm246fWw==",
->>>>>>> 404c348e
       "dev": true,
       "requires": {
         "debug": "^3.1.0"
@@ -122,26 +61,6 @@
       }
     },
     "@webassemblyjs/helper-code-frame": {
-<<<<<<< HEAD
-      "version": "1.5.8",
-      "resolved": "https://registry.npmjs.org/@webassemblyjs/helper-code-frame/-/helper-code-frame-1.5.8.tgz",
-      "integrity": "sha512-FYu8dmytZ35g4buu3G+zsvQO5lqv7Vu78IE0SKR1wwvTfz3cvC15hz4pR6N2I4Ox1hQYI4+DxKjLTxLx0td8sw==",
-      "dev": true,
-      "requires": {
-        "@webassemblyjs/wast-printer": "1.5.8"
-      }
-    },
-    "@webassemblyjs/helper-fsm": {
-      "version": "1.5.8",
-      "resolved": "https://registry.npmjs.org/@webassemblyjs/helper-fsm/-/helper-fsm-1.5.8.tgz",
-      "integrity": "sha512-6+P2KDMUgfc1ehtV7GscDH2piC/WLmlPQf38/1BI7TWs0Kps+VtQPmutqZp/bdzwbFTOxo5kXEQAYkxMPv54ug==",
-      "dev": true
-    },
-    "@webassemblyjs/helper-module-context": {
-      "version": "1.5.8",
-      "resolved": "https://registry.npmjs.org/@webassemblyjs/helper-module-context/-/helper-module-context-1.5.8.tgz",
-      "integrity": "sha512-1g4qAr27JpEgS2UrgBGg9jc0bKuniRzqNKh+VQfB/RULpW7SgiKiS1yDFV+iArIPCIqFyrB/8qZ9LxH5aATZxA==",
-=======
       "version": "1.5.12",
       "resolved": "https://registry.npmjs.org/@webassemblyjs/helper-code-frame/-/helper-code-frame-1.5.12.tgz",
       "integrity": "sha512-0FrJgiST+MQDMvPigzs+UIk1vslLIqGadkEWdn53Lr0NsUC2JbheG9QaO3Zf6ycK2JwsHiUpGaMFcHYXStTPMA==",
@@ -154,7 +73,6 @@
       "version": "1.5.12",
       "resolved": "https://registry.npmjs.org/@webassemblyjs/helper-fsm/-/helper-fsm-1.5.12.tgz",
       "integrity": "sha512-QBHZ45VPUJ7UyYKvUFoaxrSS9H5hbkC9U7tdWgFHmnTMutkXSEgDg2gZg3I/QTsiKOCIwx4qJUJwPd7J4D5CNQ==",
->>>>>>> 404c348e
       "dev": true
     },
     "@webassemblyjs/helper-module-context": {
@@ -179,23 +97,6 @@
       }
     },
     "@webassemblyjs/helper-wasm-bytecode": {
-<<<<<<< HEAD
-      "version": "1.5.8",
-      "resolved": "https://registry.npmjs.org/@webassemblyjs/helper-wasm-bytecode/-/helper-wasm-bytecode-1.5.8.tgz",
-      "integrity": "sha512-bbm8KR5ZtiiYPBB5OyZI4siZQHaKDRuL4Es+4iM5B/Jg0H14wYHf50su0MKkYa7REf4d3vDWtZTjt9z3xoq9Pw==",
-      "dev": true
-    },
-    "@webassemblyjs/helper-wasm-section": {
-      "version": "1.5.8",
-      "resolved": "https://registry.npmjs.org/@webassemblyjs/helper-wasm-section/-/helper-wasm-section-1.5.8.tgz",
-      "integrity": "sha512-g7W0h1E8Cg+oJB5yZ6//XUYC+YLCUN0emNASkcF2mFli4AOB7+3siS+rR1S/8N/91zanaO2q+YAs5hdFtArS1w==",
-      "dev": true,
-      "requires": {
-        "@webassemblyjs/ast": "1.5.8",
-        "@webassemblyjs/helper-buffer": "1.5.8",
-        "@webassemblyjs/helper-wasm-bytecode": "1.5.8",
-        "@webassemblyjs/wasm-gen": "1.5.8",
-=======
       "version": "1.5.12",
       "resolved": "https://registry.npmjs.org/@webassemblyjs/helper-wasm-bytecode/-/helper-wasm-bytecode-1.5.12.tgz",
       "integrity": "sha512-0Gz5lQcyvElNVbOTKwjEmIxGwdWf+zpAW/WGzGo95B7IgMEzyyfZU+PrGHDwiSH9c0knol9G7smQnY0ljrSA6g==",
@@ -211,7 +112,6 @@
         "@webassemblyjs/helper-buffer": "1.5.12",
         "@webassemblyjs/helper-wasm-bytecode": "1.5.12",
         "@webassemblyjs/wasm-gen": "1.5.12",
->>>>>>> 404c348e
         "debug": "^3.1.0"
       },
       "dependencies": {
@@ -227,30 +127,18 @@
       }
     },
     "@webassemblyjs/ieee754": {
-<<<<<<< HEAD
-      "version": "1.5.8",
-      "resolved": "https://registry.npmjs.org/@webassemblyjs/ieee754/-/ieee754-1.5.8.tgz",
-      "integrity": "sha512-r0gly5YsSJj2vITYJnS/MYT0xw7nyANBzsUtfVZyo1OHyYql96SEYKFrSEaoXKexew00TCd7JufCK5PGoF55AQ==",
-=======
       "version": "1.5.12",
       "resolved": "https://registry.npmjs.org/@webassemblyjs/ieee754/-/ieee754-1.5.12.tgz",
       "integrity": "sha512-F+PEv9QBzPi1ThLBouUJbuxhEr+Sy/oua1ftXFKHiaYYS5Z9tKPvK/hgCxlSdq+RY4MSG15jU2JYb/K5pkoybg==",
->>>>>>> 404c348e
       "dev": true,
       "requires": {
         "ieee754": "^1.1.11"
       }
     },
     "@webassemblyjs/leb128": {
-<<<<<<< HEAD
-      "version": "1.5.8",
-      "resolved": "https://registry.npmjs.org/@webassemblyjs/leb128/-/leb128-1.5.8.tgz",
-      "integrity": "sha512-/2fxnEYhoiena5Oh4UBMXQ7VNhU2ZVLjfuHOJ28on2YBOlOAFhGeX5Y1HTMcKTLACexYMy2ec8asgX6XwSPPBg==",
-=======
       "version": "1.5.12",
       "resolved": "https://registry.npmjs.org/@webassemblyjs/leb128/-/leb128-1.5.12.tgz",
       "integrity": "sha512-cCOx/LVGiWyCwVrVlvGmTdnwHzIP4+zflLjGkZxWpYCpdNax9krVIJh1Pm7O86Ox/c5PrJpbvZU1cZLxndlPEw==",
->>>>>>> 404c348e
       "dev": true,
       "requires": {
         "leb": "^0.3.0"
@@ -263,21 +151,6 @@
       "dev": true
     },
     "@webassemblyjs/wasm-edit": {
-<<<<<<< HEAD
-      "version": "1.5.8",
-      "resolved": "https://registry.npmjs.org/@webassemblyjs/wasm-edit/-/wasm-edit-1.5.8.tgz",
-      "integrity": "sha512-YgdT1/vGAtB2daWhNB6Xg32RBvgy21OZN7wnzh/SVibdQHBBx7HcqoBNbr8M1WwGdDitcdSdxzG0Hg2rjga0Pg==",
-      "dev": true,
-      "requires": {
-        "@webassemblyjs/ast": "1.5.8",
-        "@webassemblyjs/helper-buffer": "1.5.8",
-        "@webassemblyjs/helper-wasm-bytecode": "1.5.8",
-        "@webassemblyjs/helper-wasm-section": "1.5.8",
-        "@webassemblyjs/wasm-gen": "1.5.8",
-        "@webassemblyjs/wasm-opt": "1.5.8",
-        "@webassemblyjs/wasm-parser": "1.5.8",
-        "@webassemblyjs/wast-printer": "1.5.8",
-=======
       "version": "1.5.12",
       "resolved": "https://registry.npmjs.org/@webassemblyjs/wasm-edit/-/wasm-edit-1.5.12.tgz",
       "integrity": "sha512-r/oZAyC4EZl0ToOYJgvj+b0X6gVEKQMLT34pNNbtvWBehQOnaSXvVUA5FIYlH8ubWjFNAFqYaVGgQTjR1yuJdQ==",
@@ -291,7 +164,6 @@
         "@webassemblyjs/wasm-opt": "1.5.12",
         "@webassemblyjs/wasm-parser": "1.5.12",
         "@webassemblyjs/wast-printer": "1.5.12",
->>>>>>> 404c348e
         "debug": "^3.1.0"
       },
       "dependencies": {
@@ -307,29 +179,6 @@
       }
     },
     "@webassemblyjs/wasm-gen": {
-<<<<<<< HEAD
-      "version": "1.5.8",
-      "resolved": "https://registry.npmjs.org/@webassemblyjs/wasm-gen/-/wasm-gen-1.5.8.tgz",
-      "integrity": "sha512-RAg5Ew7h9RzGPNUfPMRgOlA8Qtju1Hf2w6swRgC4suYMreobUig4qImdABwzxI6K5qqcW4AP37cNHuSUo+NaLg==",
-      "dev": true,
-      "requires": {
-        "@webassemblyjs/ast": "1.5.8",
-        "@webassemblyjs/helper-wasm-bytecode": "1.5.8",
-        "@webassemblyjs/ieee754": "1.5.8",
-        "@webassemblyjs/leb128": "1.5.8"
-      }
-    },
-    "@webassemblyjs/wasm-opt": {
-      "version": "1.5.8",
-      "resolved": "https://registry.npmjs.org/@webassemblyjs/wasm-opt/-/wasm-opt-1.5.8.tgz",
-      "integrity": "sha512-XBQfQnJen5uMwIT9jrbd4lqtoU+8dBFoC8Qb5Up30b7ShfVNDzxTHSySYgaOVH+1uGiQGNg79VSz6jabQ6eHlw==",
-      "dev": true,
-      "requires": {
-        "@webassemblyjs/ast": "1.5.8",
-        "@webassemblyjs/helper-buffer": "1.5.8",
-        "@webassemblyjs/wasm-gen": "1.5.8",
-        "@webassemblyjs/wasm-parser": "1.5.8",
-=======
       "version": "1.5.12",
       "resolved": "https://registry.npmjs.org/@webassemblyjs/wasm-gen/-/wasm-gen-1.5.12.tgz",
       "integrity": "sha512-LTu+cr1YRxGGiVIXWhei/35lXXEwTnQU18x4V/gE+qCSJN21QcVTMjJuasTUh8WtmBZtOlqJbOQIeN7fGnHWhg==",
@@ -352,7 +201,6 @@
         "@webassemblyjs/helper-buffer": "1.5.12",
         "@webassemblyjs/wasm-gen": "1.5.12",
         "@webassemblyjs/wasm-parser": "1.5.12",
->>>>>>> 404c348e
         "debug": "^3.1.0"
       },
       "dependencies": {
@@ -368,31 +216,6 @@
       }
     },
     "@webassemblyjs/wasm-parser": {
-<<<<<<< HEAD
-      "version": "1.5.8",
-      "resolved": "https://registry.npmjs.org/@webassemblyjs/wasm-parser/-/wasm-parser-1.5.8.tgz",
-      "integrity": "sha512-DUJva0Xbhdy/CXJusWCDBWDb0Dm1zesL9Eys5XONqLwaRWE5XdAF6f3ru1q6echT+q9xijk/0PbSFpvjPKKLmw==",
-      "dev": true,
-      "requires": {
-        "@webassemblyjs/ast": "1.5.8",
-        "@webassemblyjs/helper-api-error": "1.5.8",
-        "@webassemblyjs/helper-wasm-bytecode": "1.5.8",
-        "@webassemblyjs/leb128": "1.5.8",
-        "@webassemblyjs/wasm-parser": "1.5.8"
-      }
-    },
-    "@webassemblyjs/wast-parser": {
-      "version": "1.5.8",
-      "resolved": "https://registry.npmjs.org/@webassemblyjs/wast-parser/-/wast-parser-1.5.8.tgz",
-      "integrity": "sha512-LcMqDpHxU0chIGFXUq6CLk7E1FmfnoSJ5r6bzNer52CQS8G/kQhk0Ra4sNaMpNnVaWoazk8s/F6HtYHz5EE+/A==",
-      "dev": true,
-      "requires": {
-        "@webassemblyjs/ast": "1.5.8",
-        "@webassemblyjs/floating-point-hex-parser": "1.5.8",
-        "@webassemblyjs/helper-api-error": "1.5.8",
-        "@webassemblyjs/helper-code-frame": "1.5.8",
-        "@webassemblyjs/helper-fsm": "1.5.8",
-=======
       "version": "1.5.12",
       "resolved": "https://registry.npmjs.org/@webassemblyjs/wasm-parser/-/wasm-parser-1.5.12.tgz",
       "integrity": "sha512-xset3+1AtoFYEfMg30nzCGBnhKmTBzbIKvMyLhqJT06TvYV+kA884AOUpUvhSmP6XPF3G+HVZPm/PbCGxH4/VQ==",
@@ -417,21 +240,11 @@
         "@webassemblyjs/helper-api-error": "1.5.12",
         "@webassemblyjs/helper-code-frame": "1.5.12",
         "@webassemblyjs/helper-fsm": "1.5.12",
->>>>>>> 404c348e
         "long": "^3.2.0",
         "mamacro": "^0.0.3"
       }
     },
     "@webassemblyjs/wast-printer": {
-<<<<<<< HEAD
-      "version": "1.5.8",
-      "resolved": "https://registry.npmjs.org/@webassemblyjs/wast-printer/-/wast-printer-1.5.8.tgz",
-      "integrity": "sha512-5YHpCSw/KiP9pItfKRgbGlF6ozUZSiEd1mR6CjnaYdzLoippQyAfz1qyxtH7dMnD7TADBKpYWMe3wPnK2B11Zg==",
-      "dev": true,
-      "requires": {
-        "@webassemblyjs/ast": "1.5.8",
-        "@webassemblyjs/wast-parser": "1.5.8",
-=======
       "version": "1.5.12",
       "resolved": "https://registry.npmjs.org/@webassemblyjs/wast-printer/-/wast-printer-1.5.12.tgz",
       "integrity": "sha512-XF9RTeckFgDyl196uRKZWHFFfbkzsMK96QTXp+TC0R9gsV9DMiDGMSIllgy/WdrZ3y3dsQp4fTA5r4GoaOBchA==",
@@ -439,7 +252,6 @@
       "requires": {
         "@webassemblyjs/ast": "1.5.12",
         "@webassemblyjs/wast-parser": "1.5.12",
->>>>>>> 404c348e
         "long": "^3.2.0"
       }
     },
@@ -544,15 +356,6 @@
       "integrity": "sha1-tDLdM1i2NM914eRmQ2gkBTPB3b4=",
       "dev": true
     },
-<<<<<<< HEAD
-    "any-observable": {
-      "version": "0.3.0",
-      "resolved": "https://registry.npmjs.org/any-observable/-/any-observable-0.3.0.tgz",
-      "integrity": "sha512-/FQM1EDkTsf63Ub2C6O7GuYFDsSXUwsaZDurV0np41ocwq0jthUAYCmhBX9f+KwlaCgIuWyr/4WlUQUBfKfZog==",
-      "dev": true
-    },
-=======
->>>>>>> 404c348e
     "anymatch": {
       "version": "1.3.2",
       "resolved": "https://registry.npmjs.org/anymatch/-/anymatch-1.3.2.tgz",
@@ -2400,15 +2203,6 @@
       "version": "1.0.4",
       "resolved": "https://registry.npmjs.org/destroy/-/destroy-1.0.4.tgz",
       "integrity": "sha1-l4hXRCxEdJ5CBmE+N5RiBYJqvYA=",
-<<<<<<< HEAD
-      "dev": true
-    },
-    "detect-conflict": {
-      "version": "1.0.1",
-      "resolved": "https://registry.npmjs.org/detect-conflict/-/detect-conflict-1.0.1.tgz",
-      "integrity": "sha1-CIZXpmqWHAUBnbfEIwiDsca0F24=",
-=======
->>>>>>> 404c348e
       "dev": true
     },
     "detect-indent": {
@@ -2493,15 +2287,6 @@
       "version": "0.1.1",
       "resolved": "https://registry.npmjs.org/duplexer/-/duplexer-0.1.1.tgz",
       "integrity": "sha1-rOb/gIwc5mtX0ev5eXessCM0z8E=",
-<<<<<<< HEAD
-      "dev": true
-    },
-    "duplexer3": {
-      "version": "0.1.4",
-      "resolved": "https://registry.npmjs.org/duplexer3/-/duplexer3-0.1.4.tgz",
-      "integrity": "sha1-7gHdHKwO08vH/b6jfcCo8c4ALOI=",
-=======
->>>>>>> 404c348e
       "dev": true
     },
     "duplexify": {
@@ -2530,15 +2315,6 @@
       "version": "1.1.1",
       "resolved": "https://registry.npmjs.org/ee-first/-/ee-first-1.1.1.tgz",
       "integrity": "sha1-WQxhFWsK4vTwJVcyoViyZrxWsh0=",
-<<<<<<< HEAD
-      "dev": true
-    },
-    "ejs": {
-      "version": "2.6.1",
-      "resolved": "https://registry.npmjs.org/ejs/-/ejs-2.6.1.tgz",
-      "integrity": "sha512-0xy4A/twfrRCnkhfk8ErDi5DqdAsAqeGxht4xkCUrsvhhbQNs7E+4jV0CN7+NKIY0aHE72+XvqtBIXzD31ZbXQ==",
-=======
->>>>>>> 404c348e
       "dev": true
     },
     "electron-to-chromium": {
@@ -2609,15 +2385,6 @@
       "integrity": "sha1-blwtClYhtdra7O+AuQ7ftc13cvA=",
       "dev": true
     },
-<<<<<<< HEAD
-    "envinfo": {
-      "version": "5.8.1",
-      "resolved": "https://registry.npmjs.org/envinfo/-/envinfo-5.8.1.tgz",
-      "integrity": "sha512-6DUjb7ozlC09FNADu5WZfLr4NLsk44loPi8mDp+NjyVtCmcLDS4eYNFsU3gSYjsg1Gxp29ZXD06nsO5J0cUhFg==",
-      "dev": true
-    },
-=======
->>>>>>> 404c348e
     "errno": {
       "version": "0.1.7",
       "resolved": "https://registry.npmjs.org/errno/-/errno-0.1.7.tgz",
@@ -3061,381 +2828,6 @@
           "integrity": "sha1-+HBX6ZWxofauaklgZkE3vFbwOdo=",
           "dev": true,
           "requires": {
-<<<<<<< HEAD
-            "arr-flatten": "^1.1.0",
-            "array-unique": "^0.3.2",
-            "extend-shallow": "^2.0.1",
-            "fill-range": "^4.0.0",
-            "isobject": "^3.0.1",
-            "repeat-element": "^1.1.2",
-            "snapdragon": "^0.8.1",
-            "snapdragon-node": "^2.0.1",
-            "split-string": "^3.0.2",
-            "to-regex": "^3.0.1"
-          },
-          "dependencies": {
-            "extend-shallow": {
-              "version": "2.0.1",
-              "resolved": "https://registry.npmjs.org/extend-shallow/-/extend-shallow-2.0.1.tgz",
-              "integrity": "sha1-Ua99YUrZqfYQ6huvu5idaxxWiQ8=",
-              "dev": true,
-              "requires": {
-                "is-extendable": "^0.1.0"
-              }
-            }
-          }
-        },
-        "expand-brackets": {
-          "version": "2.1.4",
-          "resolved": "https://registry.npmjs.org/expand-brackets/-/expand-brackets-2.1.4.tgz",
-          "integrity": "sha1-t3c14xXOMPa27/D4OwQVGiJEliI=",
-          "dev": true,
-          "requires": {
-            "debug": "^2.3.3",
-            "define-property": "^0.2.5",
-            "extend-shallow": "^2.0.1",
-            "posix-character-classes": "^0.1.0",
-            "regex-not": "^1.0.0",
-            "snapdragon": "^0.8.1",
-            "to-regex": "^3.0.1"
-          },
-          "dependencies": {
-            "define-property": {
-              "version": "0.2.5",
-              "resolved": "https://registry.npmjs.org/define-property/-/define-property-0.2.5.tgz",
-              "integrity": "sha1-w1se+RjsPJkPmlvFe+BKrOxcgRY=",
-              "dev": true,
-              "requires": {
-                "is-descriptor": "^0.1.0"
-              }
-            },
-            "extend-shallow": {
-              "version": "2.0.1",
-              "resolved": "https://registry.npmjs.org/extend-shallow/-/extend-shallow-2.0.1.tgz",
-              "integrity": "sha1-Ua99YUrZqfYQ6huvu5idaxxWiQ8=",
-              "dev": true,
-              "requires": {
-                "is-extendable": "^0.1.0"
-              }
-            },
-            "is-accessor-descriptor": {
-              "version": "0.1.6",
-              "resolved": "https://registry.npmjs.org/is-accessor-descriptor/-/is-accessor-descriptor-0.1.6.tgz",
-              "integrity": "sha1-qeEss66Nh2cn7u84Q/igiXtcmNY=",
-              "dev": true,
-              "requires": {
-                "kind-of": "^3.0.2"
-              },
-              "dependencies": {
-                "kind-of": {
-                  "version": "3.2.2",
-                  "resolved": "https://registry.npmjs.org/kind-of/-/kind-of-3.2.2.tgz",
-                  "integrity": "sha1-MeohpzS6ubuw8yRm2JOupR5KPGQ=",
-                  "dev": true,
-                  "requires": {
-                    "is-buffer": "^1.1.5"
-                  }
-                }
-              }
-            },
-            "is-data-descriptor": {
-              "version": "0.1.4",
-              "resolved": "https://registry.npmjs.org/is-data-descriptor/-/is-data-descriptor-0.1.4.tgz",
-              "integrity": "sha1-C17mSDiOLIYCgueT8YVv7D8wG1Y=",
-              "dev": true,
-              "requires": {
-                "kind-of": "^3.0.2"
-              },
-              "dependencies": {
-                "kind-of": {
-                  "version": "3.2.2",
-                  "resolved": "https://registry.npmjs.org/kind-of/-/kind-of-3.2.2.tgz",
-                  "integrity": "sha1-MeohpzS6ubuw8yRm2JOupR5KPGQ=",
-                  "dev": true,
-                  "requires": {
-                    "is-buffer": "^1.1.5"
-                  }
-                }
-              }
-            },
-            "is-descriptor": {
-              "version": "0.1.6",
-              "resolved": "https://registry.npmjs.org/is-descriptor/-/is-descriptor-0.1.6.tgz",
-              "integrity": "sha512-avDYr0SB3DwO9zsMov0gKCESFYqCnE4hq/4z3TdUlukEy5t9C0YRq7HLrsN52NAcqXKaepeCD0n+B0arnVG3Hg==",
-              "dev": true,
-              "requires": {
-                "is-accessor-descriptor": "^0.1.6",
-                "is-data-descriptor": "^0.1.4",
-                "kind-of": "^5.0.0"
-              }
-            },
-            "kind-of": {
-              "version": "5.1.0",
-              "resolved": "https://registry.npmjs.org/kind-of/-/kind-of-5.1.0.tgz",
-              "integrity": "sha512-NGEErnH6F2vUuXDh+OlbcKW7/wOcfdRHaZ7VWtqCztfHri/++YKmP51OdWeGPuqCOba6kk2OTe5d02VmTB80Pw==",
-              "dev": true
-            }
-          }
-        },
-        "extglob": {
-          "version": "2.0.4",
-          "resolved": "https://registry.npmjs.org/extglob/-/extglob-2.0.4.tgz",
-          "integrity": "sha512-Nmb6QXkELsuBr24CJSkilo6UHHgbekK5UiZgfE6UHD3Eb27YC6oD+bhcT+tJ6cl8dmsgdQxnWlcry8ksBIBLpw==",
-          "dev": true,
-          "requires": {
-            "array-unique": "^0.3.2",
-            "define-property": "^1.0.0",
-            "expand-brackets": "^2.1.4",
-            "extend-shallow": "^2.0.1",
-            "fragment-cache": "^0.2.1",
-            "regex-not": "^1.0.0",
-            "snapdragon": "^0.8.1",
-            "to-regex": "^3.0.1"
-          },
-          "dependencies": {
-            "define-property": {
-              "version": "1.0.0",
-              "resolved": "https://registry.npmjs.org/define-property/-/define-property-1.0.0.tgz",
-              "integrity": "sha1-dp66rz9KY6rTr56NMEybvnm/sOY=",
-              "dev": true,
-              "requires": {
-                "is-descriptor": "^1.0.0"
-              }
-            },
-            "extend-shallow": {
-              "version": "2.0.1",
-              "resolved": "https://registry.npmjs.org/extend-shallow/-/extend-shallow-2.0.1.tgz",
-              "integrity": "sha1-Ua99YUrZqfYQ6huvu5idaxxWiQ8=",
-              "dev": true,
-              "requires": {
-                "is-extendable": "^0.1.0"
-              }
-            }
-          }
-        },
-        "fill-range": {
-          "version": "4.0.0",
-          "resolved": "https://registry.npmjs.org/fill-range/-/fill-range-4.0.0.tgz",
-          "integrity": "sha1-1USBHUKPmOsGpj3EAtJAPDKMOPc=",
-          "dev": true,
-          "requires": {
-            "extend-shallow": "^2.0.1",
-            "is-number": "^3.0.0",
-            "repeat-string": "^1.6.1",
-            "to-regex-range": "^2.1.0"
-          },
-          "dependencies": {
-            "extend-shallow": {
-              "version": "2.0.1",
-              "resolved": "https://registry.npmjs.org/extend-shallow/-/extend-shallow-2.0.1.tgz",
-              "integrity": "sha1-Ua99YUrZqfYQ6huvu5idaxxWiQ8=",
-              "dev": true,
-              "requires": {
-                "is-extendable": "^0.1.0"
-              }
-            }
-          }
-        },
-        "glob-parent": {
-          "version": "3.1.0",
-          "resolved": "https://registry.npmjs.org/glob-parent/-/glob-parent-3.1.0.tgz",
-          "integrity": "sha1-nmr2KZ2NO9K9QEMIMr0RPfkGxa4=",
-          "dev": true,
-          "requires": {
-            "is-glob": "^3.1.0",
-            "path-dirname": "^1.0.0"
-          },
-          "dependencies": {
-            "is-glob": {
-              "version": "3.1.0",
-              "resolved": "https://registry.npmjs.org/is-glob/-/is-glob-3.1.0.tgz",
-              "integrity": "sha1-e6WuJCF4BKxwcHuWkiVnSGzD6Eo=",
-              "dev": true,
-              "requires": {
-                "is-extglob": "^2.1.0"
-              }
-            }
-          }
-        },
-        "is-accessor-descriptor": {
-          "version": "1.0.0",
-          "resolved": "https://registry.npmjs.org/is-accessor-descriptor/-/is-accessor-descriptor-1.0.0.tgz",
-          "integrity": "sha512-m5hnHTkcVsPfqx3AKlyttIPb7J+XykHvJP2B9bZDjlhLIoEq4XoK64Vg7boZlVWYK6LUY94dYPEE7Lh0ZkZKcQ==",
-          "dev": true,
-          "requires": {
-            "kind-of": "^6.0.0"
-          }
-        },
-        "is-data-descriptor": {
-          "version": "1.0.0",
-          "resolved": "https://registry.npmjs.org/is-data-descriptor/-/is-data-descriptor-1.0.0.tgz",
-          "integrity": "sha512-jbRXy1FmtAoCjQkVmIVYwuuqDFUbaOeDjmed1tOGPrsMhtJA4rD9tkgA0F1qJ3gRFRXcHYVkdeaP50Q5rE/jLQ==",
-          "dev": true,
-          "requires": {
-            "kind-of": "^6.0.0"
-          }
-        },
-        "is-descriptor": {
-          "version": "1.0.2",
-          "resolved": "https://registry.npmjs.org/is-descriptor/-/is-descriptor-1.0.2.tgz",
-          "integrity": "sha512-2eis5WqQGV7peooDyLmNEPUrps9+SXX5c9pL3xEB+4e9HnGuDa7mB7kHxHw4CbqS9k1T2hOH3miL8n8WtiYVtg==",
-          "dev": true,
-          "requires": {
-            "is-accessor-descriptor": "^1.0.0",
-            "is-data-descriptor": "^1.0.0",
-            "kind-of": "^6.0.2"
-          }
-        },
-        "is-extglob": {
-          "version": "2.1.1",
-          "resolved": "https://registry.npmjs.org/is-extglob/-/is-extglob-2.1.1.tgz",
-          "integrity": "sha1-qIwCU1eR8C7TfHahueqXc8gz+MI=",
-          "dev": true
-        },
-        "is-glob": {
-          "version": "4.0.0",
-          "resolved": "https://registry.npmjs.org/is-glob/-/is-glob-4.0.0.tgz",
-          "integrity": "sha1-lSHHaEXMJhCoUgPd8ICpWML/q8A=",
-          "dev": true,
-          "requires": {
-            "is-extglob": "^2.1.1"
-          }
-        },
-        "is-number": {
-          "version": "3.0.0",
-          "resolved": "https://registry.npmjs.org/is-number/-/is-number-3.0.0.tgz",
-          "integrity": "sha1-JP1iAaR4LPUFYcgQJ2r8fRLXEZU=",
-          "dev": true,
-          "requires": {
-            "kind-of": "^3.0.2"
-          },
-          "dependencies": {
-            "kind-of": {
-              "version": "3.2.2",
-              "resolved": "https://registry.npmjs.org/kind-of/-/kind-of-3.2.2.tgz",
-              "integrity": "sha1-MeohpzS6ubuw8yRm2JOupR5KPGQ=",
-              "dev": true,
-              "requires": {
-                "is-buffer": "^1.1.5"
-              }
-            }
-          }
-        },
-        "isobject": {
-          "version": "3.0.1",
-          "resolved": "https://registry.npmjs.org/isobject/-/isobject-3.0.1.tgz",
-          "integrity": "sha1-TkMekrEalzFjaqH5yNHMvP2reN8=",
-          "dev": true
-        },
-        "kind-of": {
-          "version": "6.0.2",
-          "resolved": "https://registry.npmjs.org/kind-of/-/kind-of-6.0.2.tgz",
-          "integrity": "sha512-s5kLOcnH0XqDO+FvuaLX8DDjZ18CGFk7VygH40QoKPUQhW4e2rvM0rwUq0t8IQDOwYSeLK01U90OjzBTme2QqA==",
-          "dev": true
-        },
-        "micromatch": {
-          "version": "3.1.10",
-          "resolved": "https://registry.npmjs.org/micromatch/-/micromatch-3.1.10.tgz",
-          "integrity": "sha512-MWikgl9n9M3w+bpsY3He8L+w9eF9338xRl8IAO5viDizwSzziFEyUzo2xrrloB64ADbTf8uA8vRqqttDTOmccg==",
-          "dev": true,
-          "requires": {
-            "arr-diff": "^4.0.0",
-            "array-unique": "^0.3.2",
-            "braces": "^2.3.1",
-            "define-property": "^2.0.2",
-            "extend-shallow": "^3.0.2",
-            "extglob": "^2.0.4",
-            "fragment-cache": "^0.2.1",
-            "kind-of": "^6.0.2",
-            "nanomatch": "^1.2.9",
-            "object.pick": "^1.3.0",
-            "regex-not": "^1.0.0",
-            "snapdragon": "^0.8.1",
-            "to-regex": "^3.0.2"
-          }
-        }
-      }
-    },
-    "fast-json-stable-stringify": {
-      "version": "2.0.0",
-      "resolved": "https://registry.npmjs.org/fast-json-stable-stringify/-/fast-json-stable-stringify-2.0.0.tgz",
-      "integrity": "sha1-1RQsDK7msRifh9OnYREGT4bIu/I=",
-      "dev": true
-    },
-    "fast-levenshtein": {
-      "version": "2.0.6",
-      "resolved": "https://registry.npmjs.org/fast-levenshtein/-/fast-levenshtein-2.0.6.tgz",
-      "integrity": "sha1-PYpcZog6FqMMqGQ+hR8Zuqd5eRc=",
-      "dev": true
-    },
-    "faye-websocket": {
-      "version": "0.11.1",
-      "resolved": "https://registry.npmjs.org/faye-websocket/-/faye-websocket-0.11.1.tgz",
-      "integrity": "sha1-8O/hjE9W5PQK/H4Gxxn9XuYYjzg=",
-      "dev": true,
-      "requires": {
-        "websocket-driver": ">=0.5.1"
-      }
-    },
-    "figures": {
-      "version": "2.0.0",
-      "resolved": "https://registry.npmjs.org/figures/-/figures-2.0.0.tgz",
-      "integrity": "sha1-OrGi0qYsi/tDGgyUy3l6L84nyWI=",
-      "dev": true,
-      "requires": {
-        "escape-string-regexp": "^1.0.5"
-      }
-    },
-    "file-entry-cache": {
-      "version": "2.0.0",
-      "resolved": "https://registry.npmjs.org/file-entry-cache/-/file-entry-cache-2.0.0.tgz",
-      "integrity": "sha1-w5KZDD5oR4PYOLjISkXYoEhFg2E=",
-      "dev": true,
-      "requires": {
-        "flat-cache": "^1.2.1",
-        "object-assign": "^4.0.1"
-      }
-    },
-    "filename-regex": {
-      "version": "2.0.1",
-      "resolved": "https://registry.npmjs.org/filename-regex/-/filename-regex-2.0.1.tgz",
-      "integrity": "sha1-wcS5vuPglyXdsQa3XB4wH+LxiyY=",
-      "dev": true
-    },
-    "fill-range": {
-      "version": "2.2.4",
-      "resolved": "https://registry.npmjs.org/fill-range/-/fill-range-2.2.4.tgz",
-      "integrity": "sha512-cnrcCbj01+j2gTG921VZPnHbjmdAf8oQV/iGeV2kZxGSyfYjjTyY79ErsK1WJWMpw6DaApEX72binqJE+/d+5Q==",
-      "dev": true,
-      "requires": {
-        "is-number": "^2.1.0",
-        "isobject": "^2.0.0",
-        "randomatic": "^3.0.0",
-        "repeat-element": "^1.1.2",
-        "repeat-string": "^1.5.2"
-      }
-    },
-    "finalhandler": {
-      "version": "0.5.1",
-      "resolved": "https://registry.npmjs.org/finalhandler/-/finalhandler-0.5.1.tgz",
-      "integrity": "sha1-LEANjUUwk1vCMlScX6OF7Afeb80=",
-      "dev": true,
-      "requires": {
-        "debug": "~2.2.0",
-        "escape-html": "~1.0.3",
-        "on-finished": "~2.3.0",
-        "statuses": "~1.3.1",
-        "unpipe": "~1.0.0"
-      },
-      "dependencies": {
-        "debug": {
-          "version": "2.2.0",
-          "resolved": "https://registry.npmjs.org/debug/-/debug-2.2.0.tgz",
-          "integrity": "sha1-+HBX6ZWxofauaklgZkE3vFbwOdo=",
-          "dev": true,
-          "requires": {
-=======
->>>>>>> 404c348e
             "ms": "0.7.1"
           }
         },
@@ -3479,15 +2871,6 @@
         "write": "^0.2.1"
       }
     },
-<<<<<<< HEAD
-    "flow-parser": {
-      "version": "0.73.0",
-      "resolved": "https://registry.npmjs.org/flow-parser/-/flow-parser-0.73.0.tgz",
-      "integrity": "sha512-9JB+2hrKJ+S1OZ+upIwNTGlaLDRga2iC9KvpqWVFEVNlCxc51pkhNJRmA0PmUcLcEtFAW6IGBmVi70r+j+Qp9A==",
-      "dev": true
-    },
-=======
->>>>>>> 404c348e
     "flush-write-stream": {
       "version": "1.0.3",
       "resolved": "https://registry.npmjs.org/flush-write-stream/-/flush-write-stream-1.0.3.tgz",
@@ -4017,7 +3400,6 @@
         "safer-buffer": {
           "version": "2.1.2",
           "bundled": true,
-<<<<<<< HEAD
           "dev": true,
           "optional": true
         },
@@ -4035,32 +3417,6 @@
         },
         "set-blocking": {
           "version": "2.0.0",
-=======
-          "dev": true,
-          "optional": true
-        },
-        "sax": {
-          "version": "1.2.4",
->>>>>>> 404c348e
-          "bundled": true,
-          "dev": true,
-          "optional": true
-        },
-<<<<<<< HEAD
-        "signal-exit": {
-          "version": "3.0.2",
-=======
-        "semver": {
-          "version": "5.5.0",
->>>>>>> 404c348e
-          "bundled": true,
-          "dev": true,
-          "optional": true
-        },
-<<<<<<< HEAD
-=======
-        "set-blocking": {
-          "version": "2.0.0",
           "bundled": true,
           "dev": true,
           "optional": true
@@ -4071,7 +3427,6 @@
           "dev": true,
           "optional": true
         },
->>>>>>> 404c348e
         "string-width": {
           "version": "1.0.2",
           "bundled": true,
@@ -4790,32 +4145,6 @@
         "kind-of": "^3.0.2"
       }
     },
-<<<<<<< HEAD
-    "is-object": {
-      "version": "1.0.1",
-      "resolved": "https://registry.npmjs.org/is-object/-/is-object-1.0.1.tgz",
-      "integrity": "sha1-iVJojF7C/9awPsyF52ngKQMINHA=",
-      "dev": true
-    },
-    "is-observable": {
-      "version": "1.1.0",
-      "resolved": "https://registry.npmjs.org/is-observable/-/is-observable-1.1.0.tgz",
-      "integrity": "sha512-NqCa4Sa2d+u7BWc6CukaObG3Fh+CU9bvixbpcXYhy2VvYS7vVGIdAgnIS5Ks3A/cqk4rebLJ9s8zBstT2aKnIA==",
-      "dev": true,
-      "requires": {
-        "symbol-observable": "^1.1.0"
-      },
-      "dependencies": {
-        "symbol-observable": {
-          "version": "1.2.0",
-          "resolved": "https://registry.npmjs.org/symbol-observable/-/symbol-observable-1.2.0.tgz",
-          "integrity": "sha512-e900nM8RRtGhlV36KGEU9k65K3mPb1WV70OdjfxlG2EAuM1noi/E/BaW/uMhL7bPEssK8QV57vN3esixjUvcXQ==",
-          "dev": true
-        }
-      }
-    },
-=======
->>>>>>> 404c348e
     "is-odd": {
       "version": "2.0.0",
       "resolved": "https://registry.npmjs.org/is-odd/-/is-odd-2.0.0.tgz",
@@ -5166,87 +4495,6 @@
       "version": "0.3.0",
       "resolved": "https://registry.npmjs.org/leb/-/leb-0.3.0.tgz",
       "integrity": "sha1-Mr7p+tFoMo1q6oUi2DP0GA7tHaM=",
-<<<<<<< HEAD
-      "dev": true
-    },
-    "levn": {
-      "version": "0.3.0",
-      "resolved": "https://registry.npmjs.org/levn/-/levn-0.3.0.tgz",
-      "integrity": "sha1-OwmSTt+fCDwEkP3UwLxEIeBHZO4=",
-      "dev": true,
-      "requires": {
-        "prelude-ls": "~1.1.2",
-        "type-check": "~0.3.2"
-      }
-    },
-    "lie": {
-      "version": "3.1.1",
-      "resolved": "https://registry.npmjs.org/lie/-/lie-3.1.1.tgz",
-      "integrity": "sha1-mkNrLMd0bKWd56QfpGmz77dr2H4=",
-      "requires": {
-        "immediate": "~3.0.5"
-      }
-    },
-    "listr": {
-      "version": "0.14.1",
-      "resolved": "https://registry.npmjs.org/listr/-/listr-0.14.1.tgz",
-      "integrity": "sha512-MSMUUVN1f8aRnPi4034RkOqdiUlpYW+FqwFE3aL0uYNPRavkt2S2SsSpDDofn8BDpqv2RNnsdOcCHWsChcq77A==",
-      "dev": true,
-      "requires": {
-        "@samverschueren/stream-to-observable": "^0.3.0",
-        "cli-truncate": "^0.2.1",
-        "figures": "^1.7.0",
-        "indent-string": "^2.1.0",
-        "is-observable": "^1.1.0",
-        "is-promise": "^2.1.0",
-        "is-stream": "^1.1.0",
-        "listr-silent-renderer": "^1.1.1",
-        "listr-update-renderer": "^0.4.0",
-        "listr-verbose-renderer": "^0.4.0",
-        "log-symbols": "^1.0.2",
-        "log-update": "^1.0.2",
-        "ora": "^0.2.3",
-        "p-map": "^1.1.1",
-        "rxjs": "^6.1.0",
-        "strip-ansi": "^3.0.1"
-      },
-      "dependencies": {
-        "figures": {
-          "version": "1.7.0",
-          "resolved": "https://registry.npmjs.org/figures/-/figures-1.7.0.tgz",
-          "integrity": "sha1-y+Hjr/zxzUS4DK3+0o3Hk6lwHS4=",
-          "dev": true,
-          "requires": {
-            "escape-string-regexp": "^1.0.5",
-            "object-assign": "^4.1.0"
-          }
-        },
-        "log-symbols": {
-          "version": "1.0.2",
-          "resolved": "https://registry.npmjs.org/log-symbols/-/log-symbols-1.0.2.tgz",
-          "integrity": "sha1-N2/3tY6jCGoPCfrMdGF+ylAeGhg=",
-          "dev": true,
-          "requires": {
-            "chalk": "^1.0.0"
-          }
-        },
-        "rxjs": {
-          "version": "6.2.0",
-          "resolved": "https://registry.npmjs.org/rxjs/-/rxjs-6.2.0.tgz",
-          "integrity": "sha512-qBzf5uu6eOKiCZuAE0SgZ0/Qp+l54oeVxFfC2t+mJ2SFI6IB8gmMdJHs5DUMu5kqifqcCtsKS2XHjhZu6RKvAw==",
-          "dev": true,
-          "requires": {
-            "tslib": "^1.9.0"
-          }
-        }
-      }
-    },
-    "listr-silent-renderer": {
-      "version": "1.1.1",
-      "resolved": "https://registry.npmjs.org/listr-silent-renderer/-/listr-silent-renderer-1.1.1.tgz",
-      "integrity": "sha1-kktaN1cVN3C/Go4/v3S4u/P5JC4=",
-=======
->>>>>>> 404c348e
       "dev": true
     },
     "levn": {
@@ -5288,42 +4536,10 @@
         "serve-index": "^1.7.2"
       },
       "dependencies": {
-<<<<<<< HEAD
-        "colors": {
-          "version": "1.3.0",
-          "resolved": "https://registry.npmjs.org/colors/-/colors-1.3.0.tgz",
-          "integrity": "sha512-EDpX3a7wHMWFA7PUHWPHNWqOxIIRSJetuwl0AS5Oi/5FMV8kWm69RTlgm00GKjBO1xFHMtBbL49yRtMMdticBw==",
-          "dev": true
-        },
-=======
->>>>>>> 404c348e
         "object-assign": {
           "version": "4.1.1",
           "resolved": "https://registry.npmjs.org/object-assign/-/object-assign-4.1.1.tgz",
           "integrity": "sha1-IQmtx5ZYh8/AXLvUQsrIv7s2CGM=",
-<<<<<<< HEAD
-          "dev": true
-        }
-      }
-    },
-    "load-json-file": {
-      "version": "4.0.0",
-      "resolved": "https://registry.npmjs.org/load-json-file/-/load-json-file-4.0.0.tgz",
-      "integrity": "sha1-L19Fq5HjMhYjT9U62rZo607AmTs=",
-      "dev": true,
-      "requires": {
-        "graceful-fs": "^4.1.2",
-        "parse-json": "^4.0.0",
-        "pify": "^3.0.0",
-        "strip-bom": "^3.0.0"
-      },
-      "dependencies": {
-        "strip-bom": {
-          "version": "3.0.0",
-          "resolved": "https://registry.npmjs.org/strip-bom/-/strip-bom-3.0.0.tgz",
-          "integrity": "sha1-IzTBjpx1n3vdVv3vfprj1YjmjtM=",
-=======
->>>>>>> 404c348e
           "dev": true
         }
       }
@@ -5731,21 +4947,6 @@
       "resolved": "https://registry.npmjs.org/ms/-/ms-2.0.0.tgz",
       "integrity": "sha1-VgiurfwAvmwpAd9fmGF4jeDVl8g=",
       "dev": true
-<<<<<<< HEAD
-    },
-    "multimatch": {
-      "version": "2.1.0",
-      "resolved": "https://registry.npmjs.org/multimatch/-/multimatch-2.1.0.tgz",
-      "integrity": "sha1-nHkGoi+0wCkZ4vX3UWG0zb1LKis=",
-      "dev": true,
-      "requires": {
-        "array-differ": "^1.0.0",
-        "array-union": "^1.0.1",
-        "arrify": "^1.0.0",
-        "minimatch": "^3.0.0"
-      }
-=======
->>>>>>> 404c348e
     },
     "mute-stream": {
       "version": "0.0.7",
@@ -6430,21 +5631,6 @@
       "integrity": "sha1-gV7R9uvGWSb4ZbMQwHE7yzMVzks=",
       "dev": true
     },
-<<<<<<< HEAD
-    "prettier": {
-      "version": "1.13.2",
-      "resolved": "https://registry.npmjs.org/prettier/-/prettier-1.13.2.tgz",
-      "integrity": "sha512-D9oFKkJ7g76fRxkRh9MWBh4j2vbNGO4rtEUJbj46zId5wnm0dwHruoyg4Od9Zqh3WNl0jwxnWSlEGAnl+/thWA==",
-      "dev": true
-    },
-    "pretty-bytes": {
-      "version": "4.0.2",
-      "resolved": "https://registry.npmjs.org/pretty-bytes/-/pretty-bytes-4.0.2.tgz",
-      "integrity": "sha1-sr+C5zUNZcbDOqlaqlpPYyf2HNk=",
-      "dev": true
-    },
-=======
->>>>>>> 404c348e
     "pretty-time": {
       "version": "1.0.0",
       "resolved": "https://registry.npmjs.org/pretty-time/-/pretty-time-1.0.0.tgz",
@@ -6617,40 +5803,6 @@
       "resolved": "https://registry.npmjs.org/range-parser/-/range-parser-1.2.0.tgz",
       "integrity": "sha1-9JvmtIeJTdxA3MlKMi9hEJLgDV4=",
       "dev": true
-<<<<<<< HEAD
-    },
-    "read-chunk": {
-      "version": "2.1.0",
-      "resolved": "https://registry.npmjs.org/read-chunk/-/read-chunk-2.1.0.tgz",
-      "integrity": "sha1-agTAkoAF7Z1C4aasVgDhnLx/9lU=",
-      "dev": true,
-      "requires": {
-        "pify": "^3.0.0",
-        "safe-buffer": "^5.1.1"
-      }
-    },
-    "read-pkg": {
-      "version": "3.0.0",
-      "resolved": "https://registry.npmjs.org/read-pkg/-/read-pkg-3.0.0.tgz",
-      "integrity": "sha1-nLxoaXj+5l0WwA4rGcI3/Pbjg4k=",
-      "dev": true,
-      "requires": {
-        "load-json-file": "^4.0.0",
-        "normalize-package-data": "^2.3.2",
-        "path-type": "^3.0.0"
-      }
-    },
-    "read-pkg-up": {
-      "version": "3.0.0",
-      "resolved": "https://registry.npmjs.org/read-pkg-up/-/read-pkg-up-3.0.0.tgz",
-      "integrity": "sha1-PtSWaF26D4/hGNBpHcUfSh/5bwc=",
-      "dev": true,
-      "requires": {
-        "find-up": "^2.0.0",
-        "read-pkg": "^3.0.0"
-      }
-=======
->>>>>>> 404c348e
     },
     "readable-stream": {
       "version": "2.0.6",
@@ -6958,15 +6110,9 @@
       }
     },
     "rxjs": {
-<<<<<<< HEAD
-      "version": "5.5.11",
-      "resolved": "https://registry.npmjs.org/rxjs/-/rxjs-5.5.11.tgz",
-      "integrity": "sha512-3bjO7UwWfA2CV7lmwYMBzj4fQ6Cq+ftHc2MvUe+WMS7wcdJ1LosDWmdjPQanYp2dBRj572p7PeU81JUxHKOcBA==",
-=======
       "version": "6.2.1",
       "resolved": "https://registry.npmjs.org/rxjs/-/rxjs-6.2.1.tgz",
       "integrity": "sha512-OwMxHxmnmHTUpgO+V7dZChf3Tixf4ih95cmXjzzadULziVl/FKhHScGLj4goEw9weePVOH2Q0+GcCBUhKCZc/g==",
->>>>>>> 404c348e
       "dev": true,
       "requires": {
         "tslib": "^1.9.0"
@@ -7569,21 +6715,6 @@
       "integrity": "sha1-1cdSgl5TZ+eG944Y5EXqIjoVWVI=",
       "dev": true
     },
-<<<<<<< HEAD
-    "strict-uri-encode": {
-      "version": "1.1.0",
-      "resolved": "https://registry.npmjs.org/strict-uri-encode/-/strict-uri-encode-1.1.0.tgz",
-      "integrity": "sha1-J5siXfHVgrH1TmWt3UNS4Y+qBxM=",
-      "dev": true
-    },
-    "string-template": {
-      "version": "0.2.1",
-      "resolved": "https://registry.npmjs.org/string-template/-/string-template-0.2.1.tgz",
-      "integrity": "sha1-QpMuWYo1LQH8IuwzZ9nYTuxsmt0=",
-      "dev": true
-    },
-=======
->>>>>>> 404c348e
     "string-width": {
       "version": "2.1.1",
       "resolved": "https://registry.npmjs.org/string-width/-/string-width-2.1.1.tgz",
@@ -7860,15 +6991,9 @@
       "dev": true
     },
     "tslib": {
-<<<<<<< HEAD
-      "version": "1.9.1",
-      "resolved": "https://registry.npmjs.org/tslib/-/tslib-1.9.1.tgz",
-      "integrity": "sha512-avfPS28HmGLLc2o4elcc2EIq2FcH++Yo5YxpBZi9Yw93BCTGFthI4HPE4Rpep6vSYQaK8e69PelM44tPj+RaQg==",
-=======
       "version": "1.9.2",
       "resolved": "https://registry.npmjs.org/tslib/-/tslib-1.9.2.tgz",
       "integrity": "sha512-AVP5Xol3WivEr7hnssHDsaM+lVrVXWUvd1cfXTRkTj80b//6g2wIFEH6hZG0muGZRnHGrfttpdzRk3YlBkWjKw==",
->>>>>>> 404c348e
       "dev": true
     },
     "tty-browserify": {
@@ -8090,15 +7215,6 @@
         }
       }
     },
-<<<<<<< HEAD
-    "untildify": {
-      "version": "3.0.3",
-      "resolved": "https://registry.npmjs.org/untildify/-/untildify-3.0.3.tgz",
-      "integrity": "sha512-iSk/J8efr8uPT/Z4eSUywnqyrQU7DSdMfdqK4iWEaUVVmcP5JcnpRqmVMwcwcnmI1ATFNgC5V90u09tBynNFKA==",
-      "dev": true
-    },
-=======
->>>>>>> 404c348e
     "upath": {
       "version": "1.1.0",
       "resolved": "https://registry.npmjs.org/upath/-/upath-1.1.0.tgz",
@@ -9116,18 +8232,6 @@
       "dev": true
     },
     "webpack": {
-<<<<<<< HEAD
-      "version": "4.10.1",
-      "resolved": "https://registry.npmjs.org/webpack/-/webpack-4.10.1.tgz",
-      "integrity": "sha512-UItwuFc82mJIsfVfXmq7rpNHDtD+S0POiAPe+XrSazWClZTjJr0qbKmWDnfBHqwlR0wEZoX1KPawewshHM5Hkw==",
-      "dev": true,
-      "requires": {
-        "@webassemblyjs/ast": "1.5.8",
-        "@webassemblyjs/wasm-edit": "1.5.8",
-        "@webassemblyjs/wasm-opt": "1.5.8",
-        "@webassemblyjs/wasm-parser": "1.5.8",
-        "acorn": "^5.0.0",
-=======
       "version": "4.12.0",
       "resolved": "https://registry.npmjs.org/webpack/-/webpack-4.12.0.tgz",
       "integrity": "sha512-EJj2FfhgtjrTbJbJaNulcVpDxi9vsQVvTahHN7xJvIv6W+k4r/E6Hxy4eyOrj+IAFWqYgaUtnpxmSGYP8MSZJw==",
@@ -9139,7 +8243,6 @@
         "@webassemblyjs/wasm-opt": "1.5.12",
         "@webassemblyjs/wasm-parser": "1.5.12",
         "acorn": "^5.6.2",
->>>>>>> 404c348e
         "acorn-dynamic-import": "^3.0.0",
         "ajv": "^6.1.0",
         "ajv-keywords": "^3.1.0",
@@ -9489,44 +8592,14 @@
       }
     },
     "webpack-cli": {
-<<<<<<< HEAD
-      "version": "2.1.4",
-      "resolved": "https://registry.npmjs.org/webpack-cli/-/webpack-cli-2.1.4.tgz",
-      "integrity": "sha512-dcxBcTPhKczWHYE9jh8MoHGQFuJxfqshZ3XSNFZ8o34heVvkqNvSRbMKy17NML+XUea7CXLzHWDg7a0GsBp7Pg==",
-=======
       "version": "3.0.8",
       "resolved": "https://registry.npmjs.org/webpack-cli/-/webpack-cli-3.0.8.tgz",
       "integrity": "sha512-KnRLJ0BUaYRqrhAMb9dv3gzdmhmgIMKo0FmdsnmfqbPGtLnnZ6tORZAvmmKfr+A0VgiVpqC60Gv7Ofg0R2CHtQ==",
->>>>>>> 404c348e
       "dev": true,
       "requires": {
         "chalk": "^2.4.1",
         "cross-spawn": "^6.0.5",
         "enhanced-resolve": "^4.0.0",
-<<<<<<< HEAD
-        "envinfo": "^5.7.0",
-        "glob-all": "^3.1.0",
-        "global-modules": "^1.0.0",
-        "got": "^8.3.1",
-        "import-local": "^1.0.0",
-        "inquirer": "^5.2.0",
-        "interpret": "^1.1.0",
-        "jscodeshift": "^0.5.0",
-        "listr": "^0.14.1",
-        "loader-utils": "^1.1.0",
-        "lodash": "^4.17.10",
-        "log-symbols": "^2.2.0",
-        "mkdirp": "^0.5.1",
-        "p-each-series": "^1.0.0",
-        "p-lazy": "^1.0.0",
-        "prettier": "^1.12.1",
-        "supports-color": "^5.4.0",
-        "v8-compile-cache": "^2.0.0",
-        "webpack-addons": "^1.1.5",
-        "yargs": "^11.1.0",
-        "yeoman-environment": "^2.1.1",
-        "yeoman-generator": "^2.0.5"
-=======
         "global-modules-path": "^2.1.0",
         "import-local": "^1.0.0",
         "inquirer": "^6.0.0",
@@ -9535,7 +8608,6 @@
         "supports-color": "^5.4.0",
         "v8-compile-cache": "^2.0.0",
         "yargs": "^11.1.0"
->>>>>>> 404c348e
       },
       "dependencies": {
         "ansi-regex": {
@@ -9985,249 +9057,6 @@
       "requires": {
         "camelcase": "^4.1.0"
       }
-<<<<<<< HEAD
-    },
-    "yeoman-environment": {
-      "version": "2.1.1",
-      "resolved": "https://registry.npmjs.org/yeoman-environment/-/yeoman-environment-2.1.1.tgz",
-      "integrity": "sha512-IBLwCUrJrDxBYuwdYm1wuF3O/CR2LpXR0rFS684QOrU6x69DPPrsdd20dZOFaedZ/M9sON7po73WhO3I1CbgNQ==",
-      "dev": true,
-      "requires": {
-        "chalk": "^2.1.0",
-        "cross-spawn": "^6.0.5",
-        "debug": "^3.1.0",
-        "diff": "^3.3.1",
-        "escape-string-regexp": "^1.0.2",
-        "globby": "^8.0.1",
-        "grouped-queue": "^0.3.3",
-        "inquirer": "^5.2.0",
-        "is-scoped": "^1.0.0",
-        "lodash": "^4.17.10",
-        "log-symbols": "^2.1.0",
-        "mem-fs": "^1.1.0",
-        "strip-ansi": "^4.0.0",
-        "text-table": "^0.2.0",
-        "untildify": "^3.0.2"
-      },
-      "dependencies": {
-        "ansi-regex": {
-          "version": "3.0.0",
-          "resolved": "https://registry.npmjs.org/ansi-regex/-/ansi-regex-3.0.0.tgz",
-          "integrity": "sha1-7QMXwyIGT3lGbAKWa922Bas32Zg=",
-          "dev": true
-        },
-        "ansi-styles": {
-          "version": "3.2.1",
-          "resolved": "https://registry.npmjs.org/ansi-styles/-/ansi-styles-3.2.1.tgz",
-          "integrity": "sha512-VT0ZI6kZRdTh8YyJw3SMbYm/u+NqfsAxEpWO0Pf9sq8/e94WxxOpPKx9FR1FlyCtOVDNOQ+8ntlqFxiRc+r5qA==",
-          "dev": true,
-          "requires": {
-            "color-convert": "^1.9.0"
-          }
-        },
-        "chalk": {
-          "version": "2.4.1",
-          "resolved": "https://registry.npmjs.org/chalk/-/chalk-2.4.1.tgz",
-          "integrity": "sha512-ObN6h1v2fTJSmUXoS3nMQ92LbDK9be4TV+6G+omQlGJFdcUX5heKi1LZ1YnRMIgwTLEj3E24bT6tYni50rlCfQ==",
-          "dev": true,
-          "requires": {
-            "ansi-styles": "^3.2.1",
-            "escape-string-regexp": "^1.0.5",
-            "supports-color": "^5.3.0"
-          }
-        },
-        "cross-spawn": {
-          "version": "6.0.5",
-          "resolved": "https://registry.npmjs.org/cross-spawn/-/cross-spawn-6.0.5.tgz",
-          "integrity": "sha512-eTVLrBSt7fjbDygz805pMnstIs2VTBNkRm0qxZd+M7A5XDdxVRWO5MxGBXZhjY4cqLYLdtrGqRf8mBPmzwSpWQ==",
-          "dev": true,
-          "requires": {
-            "nice-try": "^1.0.4",
-            "path-key": "^2.0.1",
-            "semver": "^5.5.0",
-            "shebang-command": "^1.2.0",
-            "which": "^1.2.9"
-          }
-        },
-        "debug": {
-          "version": "3.1.0",
-          "resolved": "https://registry.npmjs.org/debug/-/debug-3.1.0.tgz",
-          "integrity": "sha512-OX8XqP7/1a9cqkxYw2yXss15f26NKWBpDXQd0/uK/KPqdQhxbPa994hnzjcE2VqQpDslf55723cKPUOGSmMY3g==",
-          "dev": true,
-          "requires": {
-            "ms": "2.0.0"
-          }
-        },
-        "globby": {
-          "version": "8.0.1",
-          "resolved": "https://registry.npmjs.org/globby/-/globby-8.0.1.tgz",
-          "integrity": "sha512-oMrYrJERnKBLXNLVTqhm3vPEdJ/b2ZE28xN4YARiix1NOIOBPEpOUnm844K1iu/BkphCaf2WNFwMszv8Soi1pw==",
-          "dev": true,
-          "requires": {
-            "array-union": "^1.0.1",
-            "dir-glob": "^2.0.0",
-            "fast-glob": "^2.0.2",
-            "glob": "^7.1.2",
-            "ignore": "^3.3.5",
-            "pify": "^3.0.0",
-            "slash": "^1.0.0"
-          }
-        },
-        "inquirer": {
-          "version": "5.2.0",
-          "resolved": "https://registry.npmjs.org/inquirer/-/inquirer-5.2.0.tgz",
-          "integrity": "sha512-E9BmnJbAKLPGonz0HeWHtbKf+EeSP93paWO3ZYoUpq/aowXvYGjjCSuashhXPpzbArIjBbji39THkxTz9ZeEUQ==",
-          "dev": true,
-          "requires": {
-            "ansi-escapes": "^3.0.0",
-            "chalk": "^2.0.0",
-            "cli-cursor": "^2.1.0",
-            "cli-width": "^2.0.0",
-            "external-editor": "^2.1.0",
-            "figures": "^2.0.0",
-            "lodash": "^4.3.0",
-            "mute-stream": "0.0.7",
-            "run-async": "^2.2.0",
-            "rxjs": "^5.5.2",
-            "string-width": "^2.1.0",
-            "strip-ansi": "^4.0.0",
-            "through": "^2.3.6"
-          }
-        },
-        "lodash": {
-          "version": "4.17.10",
-          "resolved": "https://registry.npmjs.org/lodash/-/lodash-4.17.10.tgz",
-          "integrity": "sha512-UejweD1pDoXu+AD825lWwp4ZGtSwgnpZxb3JDViD7StjQz+Nb/6l093lx4OQ0foGWNRoc19mWy7BzL+UAK2iVg==",
-          "dev": true
-        },
-        "strip-ansi": {
-          "version": "4.0.0",
-          "resolved": "https://registry.npmjs.org/strip-ansi/-/strip-ansi-4.0.0.tgz",
-          "integrity": "sha1-qEeQIusaw2iocTibY1JixQXuNo8=",
-          "dev": true,
-          "requires": {
-            "ansi-regex": "^3.0.0"
-          }
-        },
-        "supports-color": {
-          "version": "5.4.0",
-          "resolved": "https://registry.npmjs.org/supports-color/-/supports-color-5.4.0.tgz",
-          "integrity": "sha512-zjaXglF5nnWpsq470jSv6P9DwPvgLkuapYmfDm3JWOm0vkNTVF2tI4UrN2r6jH1qM/uc/WtxYY1hYoA2dOKj5w==",
-          "dev": true,
-          "requires": {
-            "has-flag": "^3.0.0"
-          }
-        }
-      }
-    },
-    "yeoman-generator": {
-      "version": "2.0.5",
-      "resolved": "https://registry.npmjs.org/yeoman-generator/-/yeoman-generator-2.0.5.tgz",
-      "integrity": "sha512-rV6tJ8oYzm4mmdF2T3wjY+Q42jKF2YiiD0VKfJ8/0ZYwmhCKC9Xs2346HVLPj/xE13i68psnFJv7iS6gWRkeAg==",
-      "dev": true,
-      "requires": {
-        "async": "^2.6.0",
-        "chalk": "^2.3.0",
-        "cli-table": "^0.3.1",
-        "cross-spawn": "^6.0.5",
-        "dargs": "^5.1.0",
-        "dateformat": "^3.0.3",
-        "debug": "^3.1.0",
-        "detect-conflict": "^1.0.0",
-        "error": "^7.0.2",
-        "find-up": "^2.1.0",
-        "github-username": "^4.0.0",
-        "istextorbinary": "^2.2.1",
-        "lodash": "^4.17.10",
-        "make-dir": "^1.1.0",
-        "mem-fs-editor": "^4.0.0",
-        "minimist": "^1.2.0",
-        "pretty-bytes": "^4.0.2",
-        "read-chunk": "^2.1.0",
-        "read-pkg-up": "^3.0.0",
-        "rimraf": "^2.6.2",
-        "run-async": "^2.0.0",
-        "shelljs": "^0.8.0",
-        "text-table": "^0.2.0",
-        "through2": "^2.0.0",
-        "yeoman-environment": "^2.0.5"
-      },
-      "dependencies": {
-        "ansi-styles": {
-          "version": "3.2.1",
-          "resolved": "https://registry.npmjs.org/ansi-styles/-/ansi-styles-3.2.1.tgz",
-          "integrity": "sha512-VT0ZI6kZRdTh8YyJw3SMbYm/u+NqfsAxEpWO0Pf9sq8/e94WxxOpPKx9FR1FlyCtOVDNOQ+8ntlqFxiRc+r5qA==",
-          "dev": true,
-          "requires": {
-            "color-convert": "^1.9.0"
-          }
-        },
-        "async": {
-          "version": "2.6.1",
-          "resolved": "https://registry.npmjs.org/async/-/async-2.6.1.tgz",
-          "integrity": "sha512-fNEiL2+AZt6AlAw/29Cr0UDe4sRAHCpEHh54WMz+Bb7QfNcFw4h3loofyJpLeQs4Yx7yuqu/2dLgM5hKOs6HlQ==",
-          "dev": true,
-          "requires": {
-            "lodash": "^4.17.10"
-          }
-        },
-        "chalk": {
-          "version": "2.4.1",
-          "resolved": "https://registry.npmjs.org/chalk/-/chalk-2.4.1.tgz",
-          "integrity": "sha512-ObN6h1v2fTJSmUXoS3nMQ92LbDK9be4TV+6G+omQlGJFdcUX5heKi1LZ1YnRMIgwTLEj3E24bT6tYni50rlCfQ==",
-          "dev": true,
-          "requires": {
-            "ansi-styles": "^3.2.1",
-            "escape-string-regexp": "^1.0.5",
-            "supports-color": "^5.3.0"
-          }
-        },
-        "cross-spawn": {
-          "version": "6.0.5",
-          "resolved": "https://registry.npmjs.org/cross-spawn/-/cross-spawn-6.0.5.tgz",
-          "integrity": "sha512-eTVLrBSt7fjbDygz805pMnstIs2VTBNkRm0qxZd+M7A5XDdxVRWO5MxGBXZhjY4cqLYLdtrGqRf8mBPmzwSpWQ==",
-          "dev": true,
-          "requires": {
-            "nice-try": "^1.0.4",
-            "path-key": "^2.0.1",
-            "semver": "^5.5.0",
-            "shebang-command": "^1.2.0",
-            "which": "^1.2.9"
-          }
-        },
-        "debug": {
-          "version": "3.1.0",
-          "resolved": "https://registry.npmjs.org/debug/-/debug-3.1.0.tgz",
-          "integrity": "sha512-OX8XqP7/1a9cqkxYw2yXss15f26NKWBpDXQd0/uK/KPqdQhxbPa994hnzjcE2VqQpDslf55723cKPUOGSmMY3g==",
-          "dev": true,
-          "requires": {
-            "ms": "2.0.0"
-          }
-        },
-        "lodash": {
-          "version": "4.17.10",
-          "resolved": "https://registry.npmjs.org/lodash/-/lodash-4.17.10.tgz",
-          "integrity": "sha512-UejweD1pDoXu+AD825lWwp4ZGtSwgnpZxb3JDViD7StjQz+Nb/6l093lx4OQ0foGWNRoc19mWy7BzL+UAK2iVg==",
-          "dev": true
-        },
-        "minimist": {
-          "version": "1.2.0",
-          "resolved": "https://registry.npmjs.org/minimist/-/minimist-1.2.0.tgz",
-          "integrity": "sha1-o1AIsg9BOD7sH7kU9M1d95omQoQ=",
-          "dev": true
-        },
-        "supports-color": {
-          "version": "5.4.0",
-          "resolved": "https://registry.npmjs.org/supports-color/-/supports-color-5.4.0.tgz",
-          "integrity": "sha512-zjaXglF5nnWpsq470jSv6P9DwPvgLkuapYmfDm3JWOm0vkNTVF2tI4UrN2r6jH1qM/uc/WtxYY1hYoA2dOKj5w==",
-          "dev": true,
-          "requires": {
-            "has-flag": "^3.0.0"
-          }
-        }
-      }
-=======
->>>>>>> 404c348e
     }
   }
 }